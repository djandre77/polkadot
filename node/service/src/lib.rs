// Copyright 2017-2020 Parity Technologies (UK) Ltd.
// This file is part of Polkadot.

// Polkadot is free software: you can redistribute it and/or modify
// it under the terms of the GNU General Public License as published by
// the Free Software Foundation, either version 3 of the License, or
// (at your option) any later version.

// Polkadot is distributed in the hope that it will be useful,
// but WITHOUT ANY WARRANTY; without even the implied warranty of
// MERCHANTABILITY or FITNESS FOR A PARTICULAR PURPOSE.  See the
// GNU General Public License for more details.

// You should have received a copy of the GNU General Public License
// along with Polkadot.  If not, see <http://www.gnu.org/licenses/>.

//! Polkadot service. Specialized wrapper over substrate service.

#![deny(unused_results)]

pub mod chain_spec;
mod grandpa_support;
mod client;

#[cfg(feature = "full-node")]
use {
	std::convert::TryInto,
	std::time::Duration,
	tracing::info,
	polkadot_node_core_av_store::Config as AvailabilityConfig,
	polkadot_node_core_av_store::Error as AvailabilityError,
	polkadot_node_core_proposer::ProposerFactory,
	polkadot_overseer::{AllSubsystems, BlockInfo, Overseer, OverseerHandler},
	polkadot_primitives::v1::ParachainHost,
	sc_authority_discovery::Service as AuthorityDiscoveryService,
	sp_blockchain::HeaderBackend,
	sp_trie::PrefixedMemoryDB,
	sc_client_api::{AuxStore, ExecutorProvider},
	sc_keystore::LocalKeystore,
	babe_primitives::BabeApi,
	grandpa::{self, FinalityProofProvider as GrandpaFinalityProofProvider},
};
#[cfg(feature = "real-overseer")]
use polkadot_network_bridge::RequestMultiplexer;

use sp_core::traits::SpawnNamed;


use polkadot_subsystem::jaeger;

use std::sync::Arc;

use prometheus_endpoint::Registry;
use sc_executor::native_executor_instance;
use service::RpcHandlers;
use telemetry::TelemetryConnectionNotifier;

pub use self::client::{AbstractClient, Client, ClientHandle, ExecuteWithClient, RuntimeApiCollection};
pub use chain_spec::{PolkadotChainSpec, KusamaChainSpec, WestendChainSpec, RococoChainSpec};
pub use consensus_common::{Proposal, SelectChain, BlockImport, RecordProof, block_validation::Chain};
pub use polkadot_parachain::wasm_executor::IsolationStrategy;
pub use polkadot_primitives::v1::{Block, BlockId, CollatorId, Hash, Id as ParaId};
pub use sc_client_api::{Backend, ExecutionStrategy, CallExecutor};
pub use sc_consensus::LongestChain;
pub use sc_executor::NativeExecutionDispatch;
pub use service::{
	Role, PruningMode, TransactionPoolOptions, Error as SubstrateServiceError, RuntimeGenesis,
	TFullClient, TLightClient, TFullBackend, TLightBackend, TFullCallExecutor, TLightCallExecutor,
	Configuration, ChainSpec, TaskManager,
};
pub use service::config::{DatabaseConfig, PrometheusConfig};
pub use sp_api::{ApiRef, Core as CoreApi, ConstructRuntimeApi, ProvideRuntimeApi, StateBackend};
pub use sp_runtime::traits::{DigestFor, HashFor, NumberFor, Block as BlockT, self as runtime_traits, BlakeTwo256};

pub use kusama_runtime;
pub use polkadot_runtime;
pub use rococo_runtime;
pub use westend_runtime;

native_executor_instance!(
	pub PolkadotExecutor,
	polkadot_runtime::api::dispatch,
	polkadot_runtime::native_version,
	frame_benchmarking::benchmarking::HostFunctions,
);

native_executor_instance!(
	pub KusamaExecutor,
	kusama_runtime::api::dispatch,
	kusama_runtime::native_version,
	frame_benchmarking::benchmarking::HostFunctions,
);

native_executor_instance!(
	pub WestendExecutor,
	westend_runtime::api::dispatch,
	westend_runtime::native_version,
	frame_benchmarking::benchmarking::HostFunctions,
);

native_executor_instance!(
	pub RococoExecutor,
	rococo_runtime::api::dispatch,
	rococo_runtime::native_version,
	frame_benchmarking::benchmarking::HostFunctions,
);

#[derive(thiserror::Error, Debug)]
pub enum Error {
	#[error(transparent)]
	Io(#[from] std::io::Error),

	#[error(transparent)]
	AddrFormatInvalid(#[from] std::net::AddrParseError),

	#[error(transparent)]
	Sub(#[from] SubstrateServiceError),

	#[error(transparent)]
	Blockchain(#[from] sp_blockchain::Error),

	#[error(transparent)]
	Consensus(#[from] consensus_common::Error),

	#[error("Failed to create an overseer")]
	Overseer(#[from] polkadot_overseer::SubsystemError),

	#[error(transparent)]
	Prometheus(#[from] prometheus_endpoint::PrometheusError),

	#[error(transparent)]
	Jaeger(#[from] polkadot_subsystem::jaeger::JaegerError),

	#[cfg(feature = "full-node")]
	#[error(transparent)]
	Availability(#[from] AvailabilityError),

	#[error("Authorities require the real overseer implementation")]
	AuthoritiesRequireRealOverseer,
}

/// Can be called for a `Configuration` to check if it is a configuration for the `Kusama` network.
pub trait IdentifyVariant {
	/// Returns if this is a configuration for the `Kusama` network.
	fn is_kusama(&self) -> bool;

	/// Returns if this is a configuration for the `Westend` network.
	fn is_westend(&self) -> bool;

	/// Returns if this is a configuration for the `Rococo` network.
	fn is_rococo(&self) -> bool;
}

impl IdentifyVariant for Box<dyn ChainSpec> {
	fn is_kusama(&self) -> bool {
		self.id().starts_with("kusama") || self.id().starts_with("ksm")
	}
	fn is_westend(&self) -> bool {
		self.id().starts_with("westend") || self.id().starts_with("wnd")
	}
	fn is_rococo(&self) -> bool {
		self.id().starts_with("rococo") || self.id().starts_with("rco")
	}
}

// If we're using prometheus, use a registry with a prefix of `polkadot`.
fn set_prometheus_registry(config: &mut Configuration) -> Result<(), Error> {
	if let Some(PrometheusConfig { registry, .. }) = config.prometheus_config.as_mut() {
		*registry = Registry::new_custom(Some("polkadot".into()), None)?;
	}

	Ok(())
}

/// Initialize the `Jeager` collector. The destination must listen
/// on the given address and port for `UDP` packets.
fn jaeger_launch_collector_with_agent(spawner: impl SpawnNamed, config: &Configuration, agent: Option<std::net::SocketAddr>) -> Result<(), Error> {
	if let Some(agent) = agent {
		let cfg = jaeger::JaegerConfig::builder()
			.agent(agent)
			.named(&config.network.node_name)
			.build();

		jaeger::Jaeger::new(cfg).launch(spawner)?;
	}
	Ok(())
}

pub type FullBackend = service::TFullBackend<Block>;
#[cfg(feature = "full-node")]
type FullSelectChain = sc_consensus::LongestChain<FullBackend, Block>;
pub type FullClient<RuntimeApi, Executor> = service::TFullClient<Block, RuntimeApi, Executor>;
#[cfg(feature = "full-node")]
type FullGrandpaBlockImport<RuntimeApi, Executor> = grandpa::GrandpaBlockImport<
	FullBackend, Block, FullClient<RuntimeApi, Executor>, FullSelectChain
>;

type LightBackend = service::TLightBackendWithHash<Block, sp_runtime::traits::BlakeTwo256>;

type LightClient<RuntimeApi, Executor> =
	service::TLightClientWithBackend<Block, RuntimeApi, Executor, LightBackend>;

#[cfg(feature = "full-node")]
fn new_partial<RuntimeApi, Executor>(config: &mut Configuration, jaeger_agent: Option<std::net::SocketAddr>) -> Result<
	service::PartialComponents<
		FullClient<RuntimeApi, Executor>, FullBackend, FullSelectChain,
		consensus_common::DefaultImportQueue<Block, FullClient<RuntimeApi, Executor>>,
		sc_transaction_pool::FullPool<Block, FullClient<RuntimeApi, Executor>>,
		(
			impl Fn(
				polkadot_rpc::DenyUnsafe,
				polkadot_rpc::SubscriptionTaskExecutor,
			) -> polkadot_rpc::RpcExtension,
			(
				babe::BabeBlockImport<
					Block, FullClient<RuntimeApi, Executor>, FullGrandpaBlockImport<RuntimeApi, Executor>
				>,
				grandpa::LinkHalf<Block, FullClient<RuntimeApi, Executor>, FullSelectChain>,
				babe::BabeLink<Block>
			),
			grandpa::SharedVoterState,
			u64, // slot-duration
		)
	>,
	Error
>
	where
		RuntimeApi: ConstructRuntimeApi<Block, FullClient<RuntimeApi, Executor>> + Send + Sync + 'static,
		RuntimeApi::RuntimeApi:
		RuntimeApiCollection<StateBackend = sc_client_api::StateBackendFor<FullBackend, Block>>,
		Executor: NativeExecutionDispatch + 'static,
{
	set_prometheus_registry(config)?;


	let (client, backend, keystore_container, task_manager) =
		service::new_full_parts::<Block, RuntimeApi, Executor>(&config)?;
	let client = Arc::new(client);

	jaeger_launch_collector_with_agent(task_manager.spawn_handle(), &*config, jaeger_agent)?;

	let select_chain = sc_consensus::LongestChain::new(backend.clone());

	let transaction_pool = sc_transaction_pool::BasicPool::new_full(
		config.transaction_pool.clone(),
		config.role.is_authority().into(),
		config.prometheus_registry(),
		task_manager.spawn_handle(),
		client.clone(),
	);

	let grandpa_hard_forks = if config.chain_spec.is_kusama() {
		grandpa_support::kusama_hard_forks()
	} else {
		Vec::new()
	};

	let (grandpa_block_import, grandpa_link) =
		grandpa::block_import_with_authority_set_hard_forks(
			client.clone(),
			&(client.clone() as Arc<_>),
			select_chain.clone(),
			grandpa_hard_forks,
		)?;

	let justification_import = grandpa_block_import.clone();

	let babe_config = babe::Config::get_or_compute(&*client)?;
	let (block_import, babe_link) = babe::block_import(
		babe_config.clone(),
		grandpa_block_import,
		client.clone(),
	)?;

	let slot_duration = babe_link.config().slot_duration();
	let import_queue = babe::import_queue(
		babe_link.clone(),
		block_import.clone(),
		Some(Box::new(justification_import)),
		client.clone(),
		select_chain.clone(),
		move |_, ()| async move {
			let timestamp = sp_timestamp::InherentDataProvider::from_system_time();

			let slot =
				sp_consensus_babe::inherents::InherentDataProvider::from_timestamp_and_duration(
					timestamp.timestamp(),
					slot_duration,
				);

			let current_timestamp = timestamp.timestamp();
			let current_slot = slot.slot();

			Ok(sc_consensus_slots::SlotsInherentDataProviders::new(
				current_timestamp,
				current_slot,
				(timestamp, slot),
			))
		},
		&task_manager.spawn_handle(),
		config.prometheus_registry(),
		consensus_common::CanAuthorWithNativeVersion::new(client.executor().clone()),
	)?;

	let justification_stream = grandpa_link.justification_stream();
	let shared_authority_set = grandpa_link.shared_authority_set().clone();
	let shared_voter_state = grandpa::SharedVoterState::empty();
	let finality_proof_provider = GrandpaFinalityProofProvider::new_for_service(
		backend.clone(),
		Some(shared_authority_set.clone()),
	);

	let import_setup = (block_import.clone(), grandpa_link, babe_link.clone());
	let rpc_setup = shared_voter_state.clone();

	let shared_epoch_changes = babe_link.epoch_changes().clone();
	let slot_duration = babe_config.slot_duration();

	let rpc_extensions_builder = {
		let client = client.clone();
		let keystore = keystore_container.sync_keystore();
		let transaction_pool = transaction_pool.clone();
		let select_chain = select_chain.clone();
		let chain_spec = config.chain_spec.cloned_box();

		move |deny_unsafe, subscription_executor| -> polkadot_rpc::RpcExtension {
			let deps = polkadot_rpc::FullDeps {
				client: client.clone(),
				pool: transaction_pool.clone(),
				select_chain: select_chain.clone(),
				chain_spec: chain_spec.cloned_box(),
				deny_unsafe,
				babe: polkadot_rpc::BabeDeps {
					babe_config: babe_config.clone(),
					shared_epoch_changes: shared_epoch_changes.clone(),
					keystore: keystore.clone(),
				},
				grandpa: polkadot_rpc::GrandpaDeps {
					shared_voter_state: shared_voter_state.clone(),
					shared_authority_set: shared_authority_set.clone(),
					justification_stream: justification_stream.clone(),
					subscription_executor,
					finality_provider: finality_proof_provider.clone(),
				},
			};

			polkadot_rpc::create_full(deps)
		}
	};

	Ok(service::PartialComponents {
		client,
		backend,
		task_manager,
		keystore_container,
		select_chain,
		import_queue,
		transaction_pool,
<<<<<<< HEAD
		other: (rpc_extensions_builder, import_setup, rpc_setup)
=======
		inherent_data_providers,
		other: (rpc_extensions_builder, import_setup, rpc_setup, slot_duration)
>>>>>>> f28a622e
	})
}

#[cfg(all(feature="full-node", not(feature = "real-overseer")))]
fn real_overseer<Spawner, RuntimeClient>(
	leaves: impl IntoIterator<Item = BlockInfo>,
	_: Arc<LocalKeystore>,
	_: Arc<RuntimeClient>,
	_: AvailabilityConfig,
	_: Arc<sc_network::NetworkService<Block, Hash>>,
	_: AuthorityDiscoveryService,
	_request_multiplexer: (),
	registry: Option<&Registry>,
	spawner: Spawner,
	_: IsCollator,
	_: IsolationStrategy,
	_: u64,
) -> Result<(Overseer<Spawner>, OverseerHandler), Error>
where
	RuntimeClient: 'static + ProvideRuntimeApi<Block> + HeaderBackend<Block> + AuxStore,
	RuntimeClient::Api: ParachainHost<Block> + BabeApi<Block>,
	Spawner: 'static + SpawnNamed + Clone + Unpin,
{
	Overseer::new(
		leaves,
		AllSubsystems::<()>::dummy(),
		registry,
		spawner,
	).map_err(|e| e.into())
}

#[cfg(all(feature = "full-node", feature = "real-overseer"))]
fn real_overseer<Spawner, RuntimeClient>(
	leaves: impl IntoIterator<Item = BlockInfo>,
	keystore: Arc<LocalKeystore>,
	runtime_client: Arc<RuntimeClient>,
	availability_config: AvailabilityConfig,
	network_service: Arc<sc_network::NetworkService<Block, Hash>>,
	authority_discovery: AuthorityDiscoveryService,
	request_multiplexer: RequestMultiplexer,
	registry: Option<&Registry>,
	spawner: Spawner,
	is_collator: IsCollator,
	isolation_strategy: IsolationStrategy,
	slot_duration: u64,
) -> Result<(Overseer<Spawner>, OverseerHandler), Error>
where
	RuntimeClient: 'static + ProvideRuntimeApi<Block> + HeaderBackend<Block> + AuxStore,
	RuntimeClient::Api: ParachainHost<Block> + BabeApi<Block>,
	Spawner: 'static + SpawnNamed + Clone + Unpin,
{
	use polkadot_node_subsystem_util::metrics::Metrics;

	use polkadot_availability_distribution::AvailabilityDistributionSubsystem;
	use polkadot_node_core_av_store::AvailabilityStoreSubsystem;
	use polkadot_availability_bitfield_distribution::BitfieldDistribution as BitfieldDistributionSubsystem;
	use polkadot_node_core_bitfield_signing::BitfieldSigningSubsystem;
	use polkadot_node_core_backing::CandidateBackingSubsystem;
	use polkadot_node_core_candidate_selection::CandidateSelectionSubsystem;
	use polkadot_node_core_candidate_validation::CandidateValidationSubsystem;
	use polkadot_node_core_chain_api::ChainApiSubsystem;
	use polkadot_node_collation_generation::CollationGenerationSubsystem;
	use polkadot_collator_protocol::{CollatorProtocolSubsystem, ProtocolSide};
	use polkadot_network_bridge::NetworkBridge as NetworkBridgeSubsystem;
	use polkadot_pov_distribution::PoVDistribution as PoVDistributionSubsystem;
	use polkadot_node_core_provisioner::ProvisioningSubsystem as ProvisionerSubsystem;
	use polkadot_node_core_runtime_api::RuntimeApiSubsystem;
	use polkadot_statement_distribution::StatementDistribution as StatementDistributionSubsystem;
	use polkadot_availability_recovery::AvailabilityRecoverySubsystem;
	use polkadot_approval_distribution::ApprovalDistribution as ApprovalDistributionSubsystem;
	use polkadot_node_core_approval_voting::ApprovalVotingSubsystem;

	let all_subsystems = AllSubsystems {
		availability_distribution: AvailabilityDistributionSubsystem::new(
			keystore.clone(),
			Metrics::register(registry)?,
		),
		availability_recovery: AvailabilityRecoverySubsystem::new(
		),
		availability_store: AvailabilityStoreSubsystem::new_on_disk(
			availability_config,
			Metrics::register(registry)?,
		)?,
		bitfield_distribution: BitfieldDistributionSubsystem::new(
			Metrics::register(registry)?,
		),
		bitfield_signing: BitfieldSigningSubsystem::new(
			spawner.clone(),
			keystore.clone(),
			Metrics::register(registry)?,
		),
		candidate_backing: CandidateBackingSubsystem::new(
			spawner.clone(),
			keystore.clone(),
			Metrics::register(registry)?,
		),
		candidate_selection: CandidateSelectionSubsystem::new(
			spawner.clone(),
			keystore.clone(),
			Metrics::register(registry)?,
		),
		candidate_validation: CandidateValidationSubsystem::new(
			spawner.clone(),
			Metrics::register(registry)?,
			isolation_strategy,
		),
		chain_api: ChainApiSubsystem::new(
			runtime_client.clone(),
			Metrics::register(registry)?,
		),
		collation_generation: CollationGenerationSubsystem::new(
			Metrics::register(registry)?,
		),
		collator_protocol: {
			let side = match is_collator {
				IsCollator::Yes(id) => ProtocolSide::Collator(id, Metrics::register(registry)?),
				IsCollator::No => ProtocolSide::Validator(Metrics::register(registry)?),
			};
			CollatorProtocolSubsystem::new(
				side,
			)
		},
		network_bridge: NetworkBridgeSubsystem::new(
			network_service,
			authority_discovery,
			request_multiplexer,
		),
		pov_distribution: PoVDistributionSubsystem::new(
			Metrics::register(registry)?,
		),
		provisioner: ProvisionerSubsystem::new(
			spawner.clone(),
			(),
			Metrics::register(registry)?,
		),
		runtime_api: RuntimeApiSubsystem::new(
			runtime_client.clone(),
			Metrics::register(registry)?,
			spawner.clone(),
		),
		statement_distribution: StatementDistributionSubsystem::new(
			Metrics::register(registry)?,
		),
		approval_distribution: ApprovalDistributionSubsystem::new(
			Metrics::register(registry)?,
		),
		approval_voting: ApprovalVotingSubsystem::new(
			keystore.clone(),
			slot_duration,
			runtime_client.clone(),
		),
	};

	Overseer::new(
		leaves,
		all_subsystems,
		registry,
		spawner,
	).map_err(|e| e.into())
}

#[cfg(feature = "full-node")]
pub struct NewFull<C> {
	pub task_manager: TaskManager,
	pub client: C,
	pub overseer_handler: Option<OverseerHandler>,
	pub network: Arc<sc_network::NetworkService<Block, <Block as BlockT>::Hash>>,
	pub network_status_sinks: service::NetworkStatusSinks<Block>,
	pub rpc_handlers: RpcHandlers,
	pub backend: Arc<FullBackend>,
}

#[cfg(feature = "full-node")]
impl<C> NewFull<C> {
	/// Convert the client type using the given `func`.
	pub fn with_client<NC>(self, func: impl FnOnce(C) -> NC) -> NewFull<NC> {
		NewFull {
			client: func(self.client),
			task_manager: self.task_manager,
			overseer_handler: self.overseer_handler,
			network: self.network,
			network_status_sinks: self.network_status_sinks,
			rpc_handlers: self.rpc_handlers,
			backend: self.backend,
		}
	}
}

/// Is this node a collator?
#[cfg(feature = "full-node")]
#[derive(Debug, PartialEq, Eq, Clone)]
pub enum IsCollator {
	/// This node is a collator.
	Yes(CollatorId),
	/// This node is not a collator.
	No,
}

#[cfg(feature = "full-node")]
impl IsCollator {
	/// Is this a collator?
	fn is_collator(&self) -> bool {
		matches!(self, Self::Yes(_))
	}
}

/// Create a new full node of arbitrary runtime and executor.
///
/// This is an advanced feature and not recommended for general use. Generally, `build_full` is
/// a better choice.
#[cfg(feature = "full-node")]
pub fn new_full<RuntimeApi, Executor>(
	mut config: Configuration,
	is_collator: IsCollator,
	grandpa_pause: Option<(u32, u32)>,
	jaeger_agent: Option<std::net::SocketAddr>,
	isolation_strategy: IsolationStrategy,
) -> Result<NewFull<Arc<FullClient<RuntimeApi, Executor>>>, Error>
	where
		RuntimeApi: ConstructRuntimeApi<Block, FullClient<RuntimeApi, Executor>> + Send + Sync + 'static,
		RuntimeApi::RuntimeApi:
		RuntimeApiCollection<StateBackend = sc_client_api::StateBackendFor<FullBackend, Block>>,
		Executor: NativeExecutionDispatch + 'static,
{
	let role = config.role.clone();
	let force_authoring = config.force_authoring;
	let backoff_authoring_blocks =
		Some(sc_consensus_slots::BackoffAuthoringOnFinalizedHeadLagging {
			#[cfg(feature = "real-overseer")]
			unfinalized_slack: 100,
			..Default::default()
		});

	let disable_grandpa = config.disable_grandpa;
	let name = config.network.node_name.clone();

	let service::PartialComponents {
		client,
		backend,
		mut task_manager,
		keystore_container,
		select_chain,
		import_queue,
		transaction_pool,
<<<<<<< HEAD
		other: (rpc_extensions_builder, import_setup, rpc_setup)
=======
		inherent_data_providers,
		other: (rpc_extensions_builder, import_setup, rpc_setup, slot_duration)
>>>>>>> f28a622e
	} = new_partial::<RuntimeApi, Executor>(&mut config, jaeger_agent)?;

	let prometheus_registry = config.prometheus_registry().cloned();

	let shared_voter_state = rpc_setup;

	// Note: GrandPa is pushed before the Polkadot-specific protocols. This doesn't change
	// anything in terms of behaviour, but makes the logs more consistent with the other
	// Substrate nodes.
	config.network.extra_sets.push(grandpa::grandpa_peers_set_config());
	#[cfg(feature = "real-overseer")]
	config.network.extra_sets.extend(polkadot_network_bridge::peer_sets_info());

	// TODO: At the moment, the collator protocol uses notifications protocols to download
	// collations. Because of DoS-protection measures, notifications protocols have a very limited
	// bandwidth capacity, resulting in the collation download taking a long time.
	// The lines of code below considerably relaxes this DoS protection in order to circumvent
	// this problem. This configuraiton change should preferably not reach any live network, and
	// should be removed once the collation protocol is finished.
	// Tracking issue: https://github.com/paritytech/polkadot/issues/2283
	#[cfg(feature = "real-overseer")]
	fn adjust_yamux(cfg: &mut sc_network::config::NetworkConfiguration) {
		cfg.yamux_window_size = Some(5 * 1024 * 1024);
	}
	#[cfg(not(feature = "real-overseer"))]
	fn adjust_yamux(_: &mut sc_network::config::NetworkConfiguration) {}
	adjust_yamux(&mut config.network);

	config.network.request_response_protocols.push(sc_finality_grandpa_warp_sync::request_response_config_for_chain(
		&config, task_manager.spawn_handle(), backend.clone(),
	));
	#[cfg(feature = "real-overseer")]
	fn register_request_response(config: &mut sc_network::config::NetworkConfiguration) -> RequestMultiplexer {
		let (multiplexer, configs) = RequestMultiplexer::new();
		config.request_response_protocols.extend(configs);
		multiplexer
	}
	#[cfg(not(feature = "real-overseer"))]
	fn register_request_response(_: &mut sc_network::config::NetworkConfiguration) {}
	let request_multiplexer = register_request_response(&mut config.network);

	let (network, network_status_sinks, system_rpc_tx, network_starter) =
		service::build_network(service::BuildNetworkParams {
			config: &config,
			client: client.clone(),
			transaction_pool: transaction_pool.clone(),
			spawn_handle: task_manager.spawn_handle(),
			import_queue,
			on_demand: None,
			block_announce_validator_builder: None,
		})?;

	if config.offchain_worker.enabled {
		let _ = service::build_offchain_workers(
			&config, backend.clone(), task_manager.spawn_handle(), client.clone(), network.clone(),
		);
	}

	let availability_config = config.database.clone().try_into().map_err(Error::Availability)?;

	let (rpc_handlers, telemetry_connection_notifier) = service::spawn_tasks(service::SpawnTasksParams {
		config,
		backend: backend.clone(),
		client: client.clone(),
		keystore: keystore_container.sync_keystore(),
		network: network.clone(),
		rpc_extensions_builder: Box::new(rpc_extensions_builder),
		transaction_pool: transaction_pool.clone(),
		task_manager: &mut task_manager,
		on_demand: None,
		remote_blockchain: None,
		network_status_sinks: network_status_sinks.clone(),
		system_rpc_tx,
	})?;

	let (block_import, link_half, babe_link) = import_setup;

	let overseer_client = client.clone();
	let spawner = task_manager.spawn_handle();
	let leaves: Vec<_> = select_chain.clone()
		.leaves()
		.unwrap_or_else(|_| vec![])
		.into_iter()
		.filter_map(|hash| {
			let number = client.number(hash).ok()??;
			let parent_hash = client.header(&BlockId::Hash(hash)).ok()??.parent_hash;

			Some(BlockInfo {
				hash,
				parent_hash,
				number,
			})
		})
		.collect();

	let authority_discovery_service = if role.is_authority() || is_collator.is_collator() {
		use sc_network::Event;
		use futures::StreamExt;

		let authority_discovery_role = if role.is_authority() {
			sc_authority_discovery::Role::PublishAndDiscover(
				keystore_container.keystore(),
			)
		} else {
			// don't publish our addresses when we're only a collator
			sc_authority_discovery::Role::Discover
		};
		let dht_event_stream = network.event_stream("authority-discovery")
			.filter_map(|e| async move { match e {
				Event::Dht(e) => Some(e),
				_ => None,
			}});
		let (worker, service) = sc_authority_discovery::new_worker_and_service(
			client.clone(),
			network.clone(),
			Box::pin(dht_event_stream),
			authority_discovery_role,
			prometheus_registry.clone(),
		);

		task_manager.spawn_handle().spawn("authority-discovery-worker", worker.run());
		Some(service)
	} else {
		None
	};

	// we'd say let overseer_handler = authority_discovery_service.map(|authority_discovery_service|, ...),
	// but in that case we couldn't use ? to propagate errors
	let local_keystore = keystore_container.local_keystore();
	if local_keystore.is_none() {
		tracing::info!("Cannot run as validator without local keystore.");
	}

	let maybe_params = local_keystore
		.and_then(move |k| authority_discovery_service.map(|a| (a, k)));

	let overseer_handler = if let Some((authority_discovery_service, keystore)) = maybe_params {
		let (overseer, overseer_handler) = real_overseer(
			leaves,
			keystore,
			overseer_client.clone(),
			availability_config,
			network.clone(),
			authority_discovery_service,
			request_multiplexer,
			prometheus_registry.as_ref(),
			spawner,
			is_collator,
			isolation_strategy,
			slot_duration,
		)?;
		let overseer_handler_clone = overseer_handler.clone();

		task_manager.spawn_essential_handle().spawn_blocking("overseer", Box::pin(async move {
			use futures::{pin_mut, select, FutureExt};

			let forward = polkadot_overseer::forward_events(overseer_client, overseer_handler_clone);

			let forward = forward.fuse();
			let overseer_fut = overseer.run().fuse();

			pin_mut!(overseer_fut);
			pin_mut!(forward);

			select! {
				_ = forward => (),
				_ = overseer_fut => (),
				complete => (),
			}
		}));

		Some(overseer_handler)
	} else { None };

	if role.is_authority() {
		let can_author_with =
			consensus_common::CanAuthorWithNativeVersion::new(client.executor().clone());

		let proposer = ProposerFactory::new(
			task_manager.spawn_handle(),
			client.clone(),
			transaction_pool,
			overseer_handler.as_ref().ok_or(Error::AuthoritiesRequireRealOverseer)?.clone(),
			prometheus_registry.as_ref(),
		);

		let client_clone = client.clone();
		let slot_duration = babe_link.config().slot_duration();
		let babe_config = babe::BabeParams {
			keystore: keystore_container.sync_keystore(),
			client: client.clone(),
			select_chain,
			block_import,
			env: proposer,
			sync_oracle: network.clone(),
			inherent_data_providers: move |at, ()| {
				let client_clone = client_clone.clone();
				async move {
					let uncles = sc_consensus_uncles::create_uncles_inherent_data_provider(
						&*client_clone,
						at,
					)?;

					let timestamp = sp_timestamp::InherentDataProvider::from_system_time();

					let slot =
						sp_consensus_babe::inherents::InherentDataProvider::from_timestamp_and_duration(
							timestamp.timestamp(),
							slot_duration,
						);

					let current_timestamp = timestamp.timestamp();
					let current_slot = slot.slot();

					Ok(sc_consensus_slots::SlotsInherentDataProviders::new(
						current_timestamp,
						current_slot,
						(uncles, timestamp, slot),
					))
				}
			},
			force_authoring,
			backoff_authoring_blocks,
			babe_link,
			can_author_with,
		};

		let babe = babe::start_babe(babe_config)?;
		task_manager.spawn_essential_handle().spawn_blocking("babe", babe);
	}

	// if the node isn't actively participating in consensus then it doesn't
	// need a keystore, regardless of which protocol we use below.
	let keystore_opt = if role.is_authority() {
		Some(keystore_container.sync_keystore())
	} else {
		None
	};

	let config = grandpa::Config {
		// FIXME substrate#1578 make this available through chainspec
		gossip_duration: Duration::from_millis(1000),
		justification_period: 512,
		name: Some(name),
		observer_enabled: false,
		keystore: keystore_opt,
		is_authority: role.is_authority(),
	};

	let enable_grandpa = !disable_grandpa;
	if enable_grandpa {
		// start the full GRANDPA voter
		// NOTE: unlike in substrate we are currently running the full
		// GRANDPA voter protocol for all full nodes (regardless of whether
		// they're validators or not). at this point the full voter should
		// provide better guarantees of block and vote data availability than
		// the observer.

		// add a custom voting rule to temporarily stop voting for new blocks
		// after the given pause block is finalized and restarting after the
		// given delay.
		let builder = grandpa::VotingRulesBuilder::default();

		let builder = if let Some(ref overseer) = overseer_handler {
			builder.add(grandpa_support::ApprovalCheckingDiagnostic::new(
				overseer.clone(),
				prometheus_registry.as_ref(),
			)?)
		} else {
			builder
		};

		let voting_rule = match grandpa_pause {
			Some((block, delay)) => {
				info!(
					block_number = %block,
					delay = %delay,
					"GRANDPA scheduled voting pause set for block #{} with a duration of {} blocks.",
					block,
					delay,
				);

				builder
					.add(grandpa_support::PauseAfterBlockFor(block, delay))
					.build()
			}
			None => builder.build(),
		};

		let grandpa_config = grandpa::GrandpaParams {
			config,
			link: link_half,
			network: network.clone(),
			telemetry_on_connect: telemetry_connection_notifier.map(|x| x.on_connect_stream()),
			voting_rule,
			prometheus_registry: prometheus_registry.clone(),
			shared_voter_state,
		};

		task_manager.spawn_essential_handle().spawn_blocking(
			"grandpa-voter",
			grandpa::run_grandpa_voter(grandpa_config)?
		);
	}

	network_starter.start_network();

	Ok(NewFull {
		task_manager,
		client,
		overseer_handler,
		network,
		network_status_sinks,
		rpc_handlers,
		backend,
	})
}

/// Builds a new service for a light client.
fn new_light<Runtime, Dispatch>(mut config: Configuration) -> Result<(
	TaskManager,
	RpcHandlers,
	Option<TelemetryConnectionNotifier>,
), Error>
	where
		Runtime: 'static + Send + Sync + ConstructRuntimeApi<Block, LightClient<Runtime, Dispatch>>,
		<Runtime as ConstructRuntimeApi<Block, LightClient<Runtime, Dispatch>>>::RuntimeApi:
		RuntimeApiCollection<StateBackend = sc_client_api::StateBackendFor<LightBackend, Block>>,
		Dispatch: NativeExecutionDispatch + 'static,
{
	set_prometheus_registry(&mut config)?;
	use sc_client_api::backend::RemoteBackend;

	let (client, backend, keystore_container, mut task_manager, on_demand) =
		service::new_light_parts::<Block, Runtime, Dispatch>(&config)?;

	let select_chain = sc_consensus::LongestChain::new(backend.clone());

	let transaction_pool = Arc::new(sc_transaction_pool::BasicPool::new_light(
		config.transaction_pool.clone(),
		config.prometheus_registry(),
		task_manager.spawn_handle(),
		client.clone(),
		on_demand.clone(),
	));

	let (grandpa_block_import, _) = grandpa::block_import(
		client.clone(),
		&(client.clone() as Arc<_>),
		select_chain.clone(),
	)?;
	let justification_import = grandpa_block_import.clone();

	let (babe_block_import, babe_link) = babe::block_import(
		babe::Config::get_or_compute(&*client)?,
		grandpa_block_import,
		client.clone(),
	)?;

	// FIXME: pruning task isn't started since light client doesn't do `AuthoritySetup`.
	let slot_duration = babe_link.config().slot_duration();
	let import_queue = babe::import_queue(
		babe_link,
		babe_block_import,
		Some(Box::new(justification_import)),
		client.clone(),
		select_chain.clone(),
		move |_, ()| async move {
			let timestamp = sp_timestamp::InherentDataProvider::from_system_time();

			let slot =
				sp_consensus_babe::inherents::InherentDataProvider::from_timestamp_and_duration(
					timestamp.timestamp(),
					slot_duration,
				);

			let current_timestamp = timestamp.timestamp();
			let current_slot = slot.slot();

			Ok(sc_consensus_slots::SlotsInherentDataProviders::new(
				current_timestamp,
				current_slot,
				(timestamp, slot),
			))
		},
		&task_manager.spawn_handle(),
		config.prometheus_registry(),
		consensus_common::NeverCanAuthor,
	)?;

	let (network, network_status_sinks, system_rpc_tx, network_starter) =
		service::build_network(service::BuildNetworkParams {
			config: &config,
			client: client.clone(),
			transaction_pool: transaction_pool.clone(),
			spawn_handle: task_manager.spawn_handle(),
			import_queue,
			on_demand: Some(on_demand.clone()),
			block_announce_validator_builder: None,
		})?;

	if config.offchain_worker.enabled {
		let _ = service::build_offchain_workers(
			&config,
			backend.clone(),
			task_manager.spawn_handle(),
			client.clone(),
			network.clone(),
		);
	}

	let light_deps = polkadot_rpc::LightDeps {
		remote_blockchain: backend.remote_blockchain(),
		fetcher: on_demand.clone(),
		client: client.clone(),
		pool: transaction_pool.clone(),
	};

	let rpc_extensions = polkadot_rpc::create_light(light_deps);

	let (rpc_handlers, telemetry_connection_notifier) = service::spawn_tasks(service::SpawnTasksParams {
		on_demand: Some(on_demand),
		remote_blockchain: Some(backend.remote_blockchain()),
		rpc_extensions_builder: Box::new(service::NoopRpcExtensionBuilder(rpc_extensions)),
		task_manager: &mut task_manager,
		config,
		keystore: keystore_container.sync_keystore(),
		backend,
		transaction_pool,
		client,
		network,
		network_status_sinks,
		system_rpc_tx,
	})?;

	network_starter.start_network();

	Ok((task_manager, rpc_handlers, telemetry_connection_notifier))
}

/// Builds a new object suitable for chain operations.
#[cfg(feature = "full-node")]
pub fn new_chain_ops(mut config: &mut Configuration, jaeger_agent: Option<std::net::SocketAddr>) -> Result<
	(
		Arc<Client>,
		Arc<FullBackend>,
		consensus_common::import_queue::BasicQueue<Block, PrefixedMemoryDB<BlakeTwo256>>,
		TaskManager,
	),
	Error
>
{
	config.keystore = service::config::KeystoreConfig::InMemory;
	if config.chain_spec.is_rococo() {
		let service::PartialComponents { client, backend, import_queue, task_manager, .. }
			= new_partial::<rococo_runtime::RuntimeApi, RococoExecutor>(config, jaeger_agent)?;
		Ok((Arc::new(Client::Rococo(client)), backend, import_queue, task_manager))
	} else if config.chain_spec.is_kusama() {
		let service::PartialComponents { client, backend, import_queue, task_manager, .. }
			= new_partial::<kusama_runtime::RuntimeApi, KusamaExecutor>(config, jaeger_agent)?;
		Ok((Arc::new(Client::Kusama(client)), backend, import_queue, task_manager))
	} else if config.chain_spec.is_westend() {
		let service::PartialComponents { client, backend, import_queue, task_manager, .. }
			= new_partial::<westend_runtime::RuntimeApi, WestendExecutor>(config, jaeger_agent)?;
		Ok((Arc::new(Client::Westend(client)), backend, import_queue, task_manager))
	} else {
		let service::PartialComponents { client, backend, import_queue, task_manager, .. }
			= new_partial::<polkadot_runtime::RuntimeApi, PolkadotExecutor>(config, jaeger_agent)?;
		Ok((Arc::new(Client::Polkadot(client)), backend, import_queue, task_manager))
	}
}

/// Build a new light node.
pub fn build_light(config: Configuration) -> Result<(
	TaskManager,
	RpcHandlers,
	Option<TelemetryConnectionNotifier>,
), Error> {
	if config.chain_spec.is_rococo() {
		new_light::<rococo_runtime::RuntimeApi, RococoExecutor>(config)
	} else if config.chain_spec.is_kusama() {
		new_light::<kusama_runtime::RuntimeApi, KusamaExecutor>(config)
	} else if config.chain_spec.is_westend() {
		new_light::<westend_runtime::RuntimeApi, WestendExecutor>(config)
	} else {
		new_light::<polkadot_runtime::RuntimeApi, PolkadotExecutor>(config)
	}
}

#[cfg(feature = "full-node")]
pub fn build_full(
	config: Configuration,
	is_collator: IsCollator,
	grandpa_pause: Option<(u32, u32)>,
	jaeger_agent: Option<std::net::SocketAddr>,
) -> Result<NewFull<Client>, Error> {
	let isolation_strategy = {
		#[cfg(not(any(target_os = "android", target_os = "unknown")))]
		{
			let cache_base_path = config.database.path();
			IsolationStrategy::external_process_with_caching(cache_base_path)
		}

		#[cfg(any(target_os = "android", target_os = "unknown"))]
		{
			IsolationStrategy::InProcess
		}
	};

	if config.chain_spec.is_rococo() {
		new_full::<rococo_runtime::RuntimeApi, RococoExecutor>(
			config,
			is_collator,
			grandpa_pause,
			jaeger_agent,
			isolation_strategy,
		).map(|full| full.with_client(Client::Rococo))
	} else if config.chain_spec.is_kusama() {
		new_full::<kusama_runtime::RuntimeApi, KusamaExecutor>(
			config,
			is_collator,
			grandpa_pause,
			jaeger_agent,
			isolation_strategy,
		).map(|full| full.with_client(Client::Kusama))
	} else if config.chain_spec.is_westend() {
		new_full::<westend_runtime::RuntimeApi, WestendExecutor>(
			config,
			is_collator,
			grandpa_pause,
			jaeger_agent,
			isolation_strategy,
		).map(|full| full.with_client(Client::Westend))
	} else {
		new_full::<polkadot_runtime::RuntimeApi, PolkadotExecutor>(
			config,
			is_collator,
			grandpa_pause,
			jaeger_agent,
			isolation_strategy,
		).map(|full| full.with_client(Client::Polkadot))
	}
}<|MERGE_RESOLUTION|>--- conflicted
+++ resolved
@@ -37,7 +37,7 @@
 	sp_trie::PrefixedMemoryDB,
 	sc_client_api::{AuxStore, ExecutorProvider},
 	sc_keystore::LocalKeystore,
-	babe_primitives::BabeApi,
+	sp_consensus_babe::BabeApi,
 	grandpa::{self, FinalityProofProvider as GrandpaFinalityProofProvider},
 };
 #[cfg(feature = "real-overseer")]
@@ -279,7 +279,7 @@
 		Some(Box::new(justification_import)),
 		client.clone(),
 		select_chain.clone(),
-		move |_, ()| async move {
+		move |_: &sp_runtime::generic::BlockId<Block>, ()| async move {
 			let timestamp = sp_timestamp::InherentDataProvider::from_system_time();
 
 			let slot =
@@ -356,12 +356,7 @@
 		select_chain,
 		import_queue,
 		transaction_pool,
-<<<<<<< HEAD
-		other: (rpc_extensions_builder, import_setup, rpc_setup)
-=======
-		inherent_data_providers,
 		other: (rpc_extensions_builder, import_setup, rpc_setup, slot_duration)
->>>>>>> f28a622e
 	})
 }
 
@@ -606,12 +601,7 @@
 		select_chain,
 		import_queue,
 		transaction_pool,
-<<<<<<< HEAD
-		other: (rpc_extensions_builder, import_setup, rpc_setup)
-=======
-		inherent_data_providers,
 		other: (rpc_extensions_builder, import_setup, rpc_setup, slot_duration)
->>>>>>> f28a622e
 	} = new_partial::<RuntimeApi, Executor>(&mut config, jaeger_agent)?;
 
 	let prometheus_registry = config.prometheus_registry().cloned();
@@ -807,12 +797,13 @@
 			block_import,
 			env: proposer,
 			sync_oracle: network.clone(),
-			inherent_data_providers: move |at, ()| {
+			inherent_data_providers: move |at: &sp_runtime::generic::BlockId<Block>, ()| {
 				let client_clone = client_clone.clone();
+				let at = *at;
 				async move {
 					let uncles = sc_consensus_uncles::create_uncles_inherent_data_provider(
 						&*client_clone,
-						at,
+						&at,
 					)?;
 
 					let timestamp = sp_timestamp::InherentDataProvider::from_system_time();
@@ -979,7 +970,7 @@
 		Some(Box::new(justification_import)),
 		client.clone(),
 		select_chain.clone(),
-		move |_, ()| async move {
+		move |_: &sp_runtime::generic::BlockId<Block>, ()| async move {
 			let timestamp = sp_timestamp::InherentDataProvider::from_system_time();
 
 			let slot =
