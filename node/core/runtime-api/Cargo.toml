[package]
name = "polkadot-node-core-runtime-api"
version = "0.1.0"
authors = ["Parity Technologies <admin@parity.io>"]
edition = "2018"

[dependencies]
futures = "0.3.12"
tracing = "0.1.22"
tracing-futures = "0.2.4"
memory-lru = "0.1.0"
parity-util-mem = { version = "0.9.0", default-features = false }

<<<<<<< HEAD
sp-api = { git = "https://github.com/paritytech/substrate", branch = "bkchr-inherent-something-future" }
sp-core = { git = "https://github.com/paritytech/substrate", branch = "bkchr-inherent-something-future" }
=======
sp-api = { git = "https://github.com/paritytech/substrate", branch = "master" }
sp-core = { git = "https://github.com/paritytech/substrate", branch = "master" }
sp-consensus-babe = { git = "https://github.com/paritytech/substrate", branch = "master" }
>>>>>>> f28a622e

polkadot-primitives = { path = "../../../primitives" }
polkadot-subsystem = { package = "polkadot-node-subsystem", path = "../../subsystem" }
polkadot-node-subsystem-util = { path = "../../subsystem-util" }

[dev-dependencies]
sp-core = { git = "https://github.com/paritytech/substrate", branch = "bkchr-inherent-something-future" }
futures = { version = "0.3.12", features = ["thread-pool"] }
polkadot-node-subsystem-test-helpers = { path = "../../subsystem-test-helpers" }
polkadot-node-primitives = { path = "../../primitives" }<|MERGE_RESOLUTION|>--- conflicted
+++ resolved
@@ -11,14 +11,9 @@
 memory-lru = "0.1.0"
 parity-util-mem = { version = "0.9.0", default-features = false }
 
-<<<<<<< HEAD
 sp-api = { git = "https://github.com/paritytech/substrate", branch = "bkchr-inherent-something-future" }
 sp-core = { git = "https://github.com/paritytech/substrate", branch = "bkchr-inherent-something-future" }
-=======
-sp-api = { git = "https://github.com/paritytech/substrate", branch = "master" }
-sp-core = { git = "https://github.com/paritytech/substrate", branch = "master" }
-sp-consensus-babe = { git = "https://github.com/paritytech/substrate", branch = "master" }
->>>>>>> f28a622e
+sp-consensus-babe = { git = "https://github.com/paritytech/substrate", branch = "bkchr-inherent-something-future" }
 
 polkadot-primitives = { path = "../../../primitives" }
 polkadot-subsystem = { package = "polkadot-node-subsystem", path = "../../subsystem" }
