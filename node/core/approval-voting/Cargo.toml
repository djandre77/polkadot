[package]
name = "polkadot-node-core-approval-voting"
version = "0.1.0"
authors = ["Parity Technologies <admin@parity.io>"]
edition = "2018"

[dependencies]
futures = "0.3.8"
futures-timer = "3.0.2"
parity-scale-codec = { version = "2.0.0", default-features = false, features = ["bit-vec", "derive"] }
tracing = "0.1.22"
tracing-futures = "0.2.4"
bitvec = { version = "0.20.1", default-features = false, features = ["alloc"] }
merlin = "2.0"
schnorrkel = "0.9.1"

polkadot-subsystem = { package = "polkadot-node-subsystem", path = "../../subsystem" }
polkadot-overseer = { path = "../../overseer" }
polkadot-primitives = { path = "../../../primitives" }
polkadot-node-primitives = { path = "../../primitives" }

<<<<<<< HEAD
sc-client-api = { git = "https://github.com/paritytech/substrate", default-features = false , branch = "bkchr-inherent-something-future" }
sp-consensus-slots = { git = "https://github.com/paritytech/substrate", default-features = false , branch = "bkchr-inherent-something-future" }
sp-blockchain = { git = "https://github.com/paritytech/substrate", default-features = false , branch = "bkchr-inherent-something-future" }
=======
sc-client-api = { git = "https://github.com/paritytech/substrate", branch = "master", default-features = false }
sc-keystore = { git = "https://github.com/paritytech/substrate", branch = "master", default-features = false }
sp-consensus-slots = { git = "https://github.com/paritytech/substrate", branch = "master", default-features = false }
sp-blockchain = { git = "https://github.com/paritytech/substrate", branch = "master", default-features = false }
sp-application-crypto = { git = "https://github.com/paritytech/substrate", branch = "master", default-features = false, features = ["full_crypto"] }
sp-runtime = { git = "https://github.com/paritytech/substrate", branch = "master", default-features = false }
>>>>>>> f28a622e

[dev-dependencies]
parking_lot = "0.11.1"
rand_core = "0.5.1" # should match schnorrkel
sp-keyring = { git = "https://github.com/paritytech/substrate", branch = "master" }
sp-keystore = { git = "https://github.com/paritytech/substrate", branch = "master" }
sp-core = { git = "https://github.com/paritytech/substrate", branch = "master" }
sp-consensus-babe = { git = "https://github.com/paritytech/substrate", branch = "master" }
maplit = "1.0.2"
polkadot-node-subsystem-test-helpers = { path = "../../subsystem-test-helpers" }
assert_matches = "1.4.0"<|MERGE_RESOLUTION|>--- conflicted
+++ resolved
@@ -19,26 +19,20 @@
 polkadot-primitives = { path = "../../../primitives" }
 polkadot-node-primitives = { path = "../../primitives" }
 
-<<<<<<< HEAD
 sc-client-api = { git = "https://github.com/paritytech/substrate", default-features = false , branch = "bkchr-inherent-something-future" }
+sc-keystore = { git = "https://github.com/paritytech/substrate", default-features = false , branch = "bkchr-inherent-something-future" }
 sp-consensus-slots = { git = "https://github.com/paritytech/substrate", default-features = false , branch = "bkchr-inherent-something-future" }
 sp-blockchain = { git = "https://github.com/paritytech/substrate", default-features = false , branch = "bkchr-inherent-something-future" }
-=======
-sc-client-api = { git = "https://github.com/paritytech/substrate", branch = "master", default-features = false }
-sc-keystore = { git = "https://github.com/paritytech/substrate", branch = "master", default-features = false }
-sp-consensus-slots = { git = "https://github.com/paritytech/substrate", branch = "master", default-features = false }
-sp-blockchain = { git = "https://github.com/paritytech/substrate", branch = "master", default-features = false }
-sp-application-crypto = { git = "https://github.com/paritytech/substrate", branch = "master", default-features = false, features = ["full_crypto"] }
-sp-runtime = { git = "https://github.com/paritytech/substrate", branch = "master", default-features = false }
->>>>>>> f28a622e
+sp-application-crypto = { git = "https://github.com/paritytech/substrate", default-features = false, features = ["full_crypto"] , branch = "bkchr-inherent-something-future" }
+sp-runtime = { git = "https://github.com/paritytech/substrate", default-features = false , branch = "bkchr-inherent-something-future" }
 
 [dev-dependencies]
 parking_lot = "0.11.1"
 rand_core = "0.5.1" # should match schnorrkel
-sp-keyring = { git = "https://github.com/paritytech/substrate", branch = "master" }
-sp-keystore = { git = "https://github.com/paritytech/substrate", branch = "master" }
-sp-core = { git = "https://github.com/paritytech/substrate", branch = "master" }
-sp-consensus-babe = { git = "https://github.com/paritytech/substrate", branch = "master" }
+sp-keyring = { git = "https://github.com/paritytech/substrate", branch = "bkchr-inherent-something-future" }
+sp-keystore = { git = "https://github.com/paritytech/substrate", branch = "bkchr-inherent-something-future" }
+sp-core = { git = "https://github.com/paritytech/substrate", branch = "bkchr-inherent-something-future" }
+sp-consensus-babe = { git = "https://github.com/paritytech/substrate", branch = "bkchr-inherent-something-future" }
 maplit = "1.0.2"
 polkadot-node-subsystem-test-helpers = { path = "../../subsystem-test-helpers" }
 assert_matches = "1.4.0"