[package]
name = "polkadot-network-bridge"
version = "0.1.0"
authors = ["Parity Technologies <admin@parity.io>"]
edition = "2018"

[dependencies]
async-trait = "0.1.42"
futures = "0.3.12"
tracing = "0.1.25"
polkadot-primitives = { path = "../../../primitives" }
parity-scale-codec = { version = "2.0.0", default-features = false, features = ["derive"] }
<<<<<<< HEAD
sc-authority-discovery = { git = "https://github.com/paritytech/substrate", branch = "bkchr-inherent-something-future" }
sc-network = { git = "https://github.com/paritytech/substrate", branch = "bkchr-inherent-something-future" }
=======
sc-authority-discovery = { git = "https://github.com/paritytech/substrate", branch = "master" }
sc-network = { git = "https://github.com/paritytech/substrate", branch = "master" }
sp-consensus = { git = "https://github.com/paritytech/substrate", branch = "master" }
>>>>>>> 417999f2
polkadot-subsystem = { package = "polkadot-node-subsystem", path = "../../subsystem" }
polkadot-node-network-protocol = { path = "../protocol" }
polkadot-node-subsystem-util = { path = "../../subsystem-util"}
strum = "0.20.0"
parking_lot = "0.11.1"

[dev-dependencies]
assert_matches = "1.4.0"
polkadot-node-subsystem-test-helpers = { path = "../../subsystem-test-helpers" }
<<<<<<< HEAD
polkadot-node-subsystem-util = { path = "../../subsystem-util"}
sp-core = { git = "https://github.com/paritytech/substrate", branch = "bkchr-inherent-something-future" }
sp-keyring = { git = "https://github.com/paritytech/substrate", branch = "bkchr-inherent-something-future" }
=======
sp-core = { git = "https://github.com/paritytech/substrate", branch = "master" }
sp-keyring = { git = "https://github.com/paritytech/substrate", branch = "master" }
futures-timer = "3"
>>>>>>> 417999f2
<|MERGE_RESOLUTION|>--- conflicted
+++ resolved
@@ -10,14 +10,9 @@
 tracing = "0.1.25"
 polkadot-primitives = { path = "../../../primitives" }
 parity-scale-codec = { version = "2.0.0", default-features = false, features = ["derive"] }
-<<<<<<< HEAD
-sc-authority-discovery = { git = "https://github.com/paritytech/substrate", branch = "bkchr-inherent-something-future" }
-sc-network = { git = "https://github.com/paritytech/substrate", branch = "bkchr-inherent-something-future" }
-=======
 sc-authority-discovery = { git = "https://github.com/paritytech/substrate", branch = "master" }
 sc-network = { git = "https://github.com/paritytech/substrate", branch = "master" }
 sp-consensus = { git = "https://github.com/paritytech/substrate", branch = "master" }
->>>>>>> 417999f2
 polkadot-subsystem = { package = "polkadot-node-subsystem", path = "../../subsystem" }
 polkadot-node-network-protocol = { path = "../protocol" }
 polkadot-node-subsystem-util = { path = "../../subsystem-util"}
@@ -27,12 +22,6 @@
 [dev-dependencies]
 assert_matches = "1.4.0"
 polkadot-node-subsystem-test-helpers = { path = "../../subsystem-test-helpers" }
-<<<<<<< HEAD
-polkadot-node-subsystem-util = { path = "../../subsystem-util"}
-sp-core = { git = "https://github.com/paritytech/substrate", branch = "bkchr-inherent-something-future" }
-sp-keyring = { git = "https://github.com/paritytech/substrate", branch = "bkchr-inherent-something-future" }
-=======
 sp-core = { git = "https://github.com/paritytech/substrate", branch = "master" }
 sp-keyring = { git = "https://github.com/paritytech/substrate", branch = "master" }
-futures-timer = "3"
->>>>>>> 417999f2
+futures-timer = "3"