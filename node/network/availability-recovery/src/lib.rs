// Copyright 2020 Parity Technologies (UK) Ltd.
// This file is part of Polkadot.

// Polkadot is free software: you can redistribute it and/or modify
// it under the terms of the GNU General Public License as published by
// the Free Software Foundation, either version 3 of the License, or
// (at your option) any later version.

// Polkadot is distributed in the hope that it will be useful,
// but WITHOUT ANY WARRANTY; without even the implied warranty of
// MERCHANTABILITY or FITNESS FOR A PARTICULAR PURPOSE.  See the
// GNU General Public License for more details.

// You should have received a copy of the GNU General Public License
// along with Polkadot.  If not, see <http://www.gnu.org/licenses/>.

//! Availability Recovery Subsystem of Polkadot.

#![warn(missing_docs)]

use std::collections::HashMap;
use std::time::Duration;
use std::pin::Pin;

use futures::{channel::{oneshot, mpsc}, prelude::*, stream::FuturesUnordered};
use futures_timer::Delay;
use lru::LruCache;
use rand::{seq::SliceRandom, thread_rng};
use streamunordered::{StreamUnordered, StreamYield};

use polkadot_primitives::v1::{
	AuthorityDiscoveryId, AvailableData, CandidateReceipt, CandidateHash,
	Hash, ErasureChunk, ValidatorId, ValidatorIndex,
	SessionInfo, SessionIndex, BlakeTwo256, HashT,
};
use polkadot_subsystem::{
	SubsystemContext, SubsystemResult, SubsystemError, Subsystem, SpawnedSubsystem, FromOverseer,
	OverseerSignal, ActiveLeavesUpdate,
	errors::RecoveryError,
	messages::{
		AvailabilityStoreMessage, AvailabilityRecoveryMessage, AllMessages, NetworkBridgeMessage,
		NetworkBridgeEvent,
	},
};
use polkadot_node_network_protocol::{
<<<<<<< HEAD
	peer_set::PeerSet, v1 as protocol_v1, NetworkBridgeEvent,
	PeerId, ReputationChange as Rep, RequestId,
=======
	v1 as protocol_v1, PeerId, ReputationChange as Rep, RequestId,
>>>>>>> 4f9e845d
};
use polkadot_node_subsystem_util::{
	Timeout, TimeoutExt,
	request_session_info_ctx,
};
use polkadot_erasure_coding::{branches, branch_hash, recovery_threshold, obtain_chunks_v1};
mod error;

#[cfg(test)]
mod tests;

const LOG_TARGET: &str = "availability_recovery";

const COST_MERKLE_PROOF_INVALID: Rep = Rep::new(-100, "Merkle proof was invalid");
const COST_UNEXPECTED_CHUNK: Rep = Rep::new(-100, "Peer has sent an unexpected chunk");

// How many parallel requests interaction should have going at once.
const N_PARALLEL: usize = 50;

// Size of the LRU cache where we keep recovered data.
const LRU_SIZE: usize = 16;

// A timeout for a chunk request.
const CHUNK_REQUEST_TIMEOUT: Duration = Duration::from_secs(3);

// A period to poll and clean AwaitedChunks.
const AWAITED_CHUNKS_CLEANUP_INTERVAL: Duration = Duration::from_secs(1);

/// The Availability Recovery Subsystem.
pub struct AvailabilityRecoverySubsystem;

type ChunkResponse = Result<(PeerId, ErasureChunk), RecoveryError>;

/// Data we keep around for every chunk that we are awaiting.
struct AwaitedChunk {
	/// Index of the validator we have requested this chunk from.
	validator_index: ValidatorIndex,

	/// The hash of the candidate the chunks belongs to.
	candidate_hash: CandidateHash,

	/// Token to cancel the connection request to the validator.
	token: usize,

	/// Result sender.
	response: oneshot::Sender<ChunkResponse>,
}

/// Accumulate all awaiting sides for some particular `AvailableData`.
struct InteractionHandle {
	awaiting: Vec<oneshot::Sender<Result<AvailableData, RecoveryError>>>,
}

/// A message received by main code from an async `Interaction` task.
#[derive(Debug)]
enum FromInteraction {
	/// An interaction concluded.
	Concluded(CandidateHash, Result<AvailableData, RecoveryError>),

	/// Make a request of a particular chunk from a particular validator.
	MakeRequest(
		AuthorityDiscoveryId,
		CandidateHash,
		ValidatorIndex,
		oneshot::Sender<ChunkResponse>,
	),

	/// Report a peer.
	ReportPeer(
		PeerId,
		Rep,
	),
}

/// A state of a single interaction reconstructing an available data.
struct Interaction {
	/// A communication channel with the `State`.
	to_state: mpsc::Sender<FromInteraction>,

	/// Discovery ids of `validators`.
	validator_authority_keys: Vec<AuthorityDiscoveryId>,

	/// Validators relevant to this `Interaction`.
	validators: Vec<ValidatorId>,

	/// A random shuffling of the validators which indicates the order in which we connect
	/// to the validators and request the chunk from them.
	shuffling: Vec<ValidatorIndex>,

	/// The number of pieces needed.
	threshold: usize,

	/// A hash of the relevant candidate.
	candidate_hash: CandidateHash,

	/// The root of the erasure encoding of the para block.
	erasure_root: Hash,

	/// The chunks that we have received from peers.
	received_chunks: HashMap<PeerId, ErasureChunk>,

	/// The chunk requests that are waiting to complete.
	requesting_chunks: FuturesUnordered<Timeout<oneshot::Receiver<ChunkResponse>>>,
}

const fn is_unavailable(
	received_chunks: usize,
	requesting_chunks: usize,
	n_validators: usize,
	threshold: usize,
) -> bool {
	received_chunks + requesting_chunks + n_validators < threshold
}

impl Interaction {
	async fn launch_parallel_requests(&mut self) -> error::Result<()> {
		while self.requesting_chunks.len() < N_PARALLEL {
			if let Some(validator_index) = self.shuffling.pop() {
				let (tx, rx) = oneshot::channel();

				self.to_state.send(FromInteraction::MakeRequest(
					self.validator_authority_keys[validator_index as usize].clone(),
					self.candidate_hash.clone(),
					validator_index,
					tx,
				)).await.map_err(error::Error::ClosedToState)?;

				self.requesting_chunks.push(rx.timeout(CHUNK_REQUEST_TIMEOUT));
			} else {
				break;
			}
		}

		Ok(())
	}

	async fn wait_for_chunks(&mut self) -> error::Result<()> {
		// Check if the requesting chunks is not empty not to poll to completion.
		if self.requesting_chunks.is_empty() {
			return Ok(());
		}

		// Poll for new updates from requesting_chunks.
		while let Some(request_result) = self.requesting_chunks.next().await {
			match request_result {
				Some(Ok(Ok((peer_id, chunk)))) => {
					// Check merkle proofs of any received chunks, and any failures should
					// lead to issuance of a FromInteraction::ReportPeer message.
					if let Ok(anticipated_hash) = branch_hash(
						&self.erasure_root,
						&chunk.proof,
						chunk.index as usize,
					) {
						let erasure_chunk_hash = BlakeTwo256::hash(&chunk.chunk);

						if erasure_chunk_hash != anticipated_hash {
							self.to_state.send(FromInteraction::ReportPeer(
									peer_id.clone(),
									COST_MERKLE_PROOF_INVALID,
							)).await.map_err(error::Error::ClosedToState)?;
						}
					} else {
						self.to_state.send(FromInteraction::ReportPeer(
								peer_id.clone(),
								COST_MERKLE_PROOF_INVALID,
						)).await.map_err(error::Error::ClosedToState)?;
					}

					self.received_chunks.insert(peer_id, chunk);
				}
				Some(Err(e)) => {
					tracing::debug!(
						target: LOG_TARGET,
						err = ?e,
						"A response channel was cacelled while waiting for a chunk",
					);
				}
				Some(Ok(Err(e))) => {
					tracing::debug!(
						target: LOG_TARGET,
						err = ?e,
						"A chunk request ended with an error",
					);
				}
				None => {
					tracing::debug!(
						target: LOG_TARGET,
						"A chunk request has timed out",
					);
					// we break here to launch another request.
					break;
				}
			}
		}

		Ok(())
	}

	async fn run(mut self) -> error::Result<()> {
		loop {
			if is_unavailable(
				self.received_chunks.len(),
				self.requesting_chunks.len(),
				self.shuffling.len(),
				self.threshold,
			) {
				self.to_state.send(FromInteraction::Concluded(
					self.candidate_hash,
					Err(RecoveryError::Unavailable),
				)).await.map_err(error::Error::ClosedToState)?;

				return Ok(());
			}

			self.launch_parallel_requests().await?;

			self.wait_for_chunks().await?;

			// If received_chunks has more than threshold entries, attempt to recover the data.
			// If that fails, or a re-encoding of it doesn't match the expected erasure root,
			// break and issue a FromInteraction::Concluded(RecoveryError::Invalid).
			// Otherwise, issue a FromInteraction::Concluded(Ok(())).
			if self.received_chunks.len() >= self.threshold {
				let concluded = match polkadot_erasure_coding::reconstruct_v1(
					self.validators.len(),
					self.received_chunks.values().map(|c| (&c.chunk[..], c.index as usize)),
				) {
					Ok(data) => {
						if reconstructed_data_matches_root(self.validators.len(), &self.erasure_root, &data) {
							FromInteraction::Concluded(self.candidate_hash.clone(), Ok(data))
						} else {
							FromInteraction::Concluded(
								self.candidate_hash.clone(),
								Err(RecoveryError::Invalid),
							)
						}
					}
					Err(_) => FromInteraction::Concluded(
						self.candidate_hash.clone(),
						Err(RecoveryError::Invalid),
					),
				};

				self.to_state.send(concluded).await.map_err(error::Error::ClosedToState)?;
				return Ok(());
			}
		}
	}
}

fn reconstructed_data_matches_root(
	n_validators: usize,
	expected_root: &Hash,
	data: &AvailableData,
) -> bool {
	let chunks = match obtain_chunks_v1(n_validators, data) {
		Ok(chunks) => chunks,
		Err(e) => {
			tracing::debug!(
				target: LOG_TARGET,
				err = ?e,
				"Failed to obtain chunks",
			);
			return false;
		}
	};

	let branches = branches(&chunks);

	branches.root() == *expected_root
}

struct State {
	/// Each interaction is implemented as its own async task,
	/// and these handles are for communicating with them.
	interactions: HashMap<CandidateHash, InteractionHandle>,

	/// A recent block hash for which state should be available.
	live_block_hash: Hash,

	/// We are waiting for these validators to connect and as soon as they
	/// do to request the needed chunks we are awaitinf for.
	discovering_validators: HashMap<AuthorityDiscoveryId, Vec<AwaitedChunk>>,

	/// Requests that we have issued to the already connected validators
	/// about the chunks we are interested in.
	live_chunk_requests: HashMap<RequestId, (PeerId, AwaitedChunk)>,

	/// Derive request ids from this.
	next_request_id: RequestId,

	connecting_validators: StreamUnordered<mpsc::Receiver<(AuthorityDiscoveryId, PeerId)>>,

	/// interaction communication. This is cloned and given to interactions that are spun up.
	from_interaction_tx: mpsc::Sender<FromInteraction>,

	/// receiver for messages from interactions.
	from_interaction_rx: mpsc::Receiver<FromInteraction>,

	/// An LRU cache of recently recovered data.
	availability_lru: LruCache<CandidateHash, Result<AvailableData, RecoveryError>>,
}

impl Default for State {
	fn default() -> Self {
		let (from_interaction_tx, from_interaction_rx) = mpsc::channel(16);

		Self {
			from_interaction_tx,
			from_interaction_rx,
			interactions: HashMap::new(),
			live_block_hash: Hash::default(),
			discovering_validators: HashMap::new(),
			live_chunk_requests: HashMap::new(),
			next_request_id: 0,
			connecting_validators: StreamUnordered::new(),
			availability_lru: LruCache::new(LRU_SIZE),
		}
	}
}

impl<C> Subsystem<C> for AvailabilityRecoverySubsystem
	where C: SubsystemContext<Message = AvailabilityRecoveryMessage>
{
	fn start(self, ctx: C) -> SpawnedSubsystem {
		let future = self.run(ctx)
			.map_err(|e| SubsystemError::with_origin("availability-recovery", e))
			.boxed();
		SpawnedSubsystem {
			name: "availability-recovery-subsystem",
			future,
		}
	}
}

/// Handles a signal from the overseer.
async fn handle_signal(
	state: &mut State,
	signal: OverseerSignal,
) -> SubsystemResult<bool> {
	match signal {
		OverseerSignal::Conclude => Ok(true),
		OverseerSignal::ActiveLeaves(ActiveLeavesUpdate { activated, .. }) => {
			// if activated is non-empty, set state.live_block_hash to the first block in Activated.
			if let Some(hash) = activated.get(0) {
				state.live_block_hash = hash.0;
			}

			Ok(false)
		}
	    OverseerSignal::BlockFinalized(_, _) => Ok(false)
	}
}

/// Report a reputation change for a peer.
async fn report_peer(
	ctx: &mut impl SubsystemContext<Message = AvailabilityRecoveryMessage>,
	peer: PeerId,
	rep: Rep,
) {
	ctx.send_message(AllMessages::NetworkBridge(NetworkBridgeMessage::ReportPeer(peer, rep))).await;
}

/// Machinery around launching interactions into the background.
#[tracing::instrument(level = "trace", skip(ctx, state), fields(subsystem = LOG_TARGET))]
async fn launch_interaction(
	state: &mut State,
	ctx: &mut impl SubsystemContext<Message = AvailabilityRecoveryMessage>,
	session_index: SessionIndex,
	session_info: SessionInfo,
	receipt: CandidateReceipt,
	response_sender: oneshot::Sender<Result<AvailableData, RecoveryError>>,
) -> error::Result<()> {
	let threshold = recovery_threshold(session_info.validators.len())?;
	let to_state = state.from_interaction_tx.clone();
	let candidate_hash = receipt.hash();
	let erasure_root = receipt.descriptor.erasure_root;
	let validators = session_info.validators.clone();
	let validator_authority_keys = session_info.discovery_keys.clone();
	let mut shuffling: Vec<_> = (0..validators.len() as ValidatorIndex).collect();

	state.interactions.insert(
		candidate_hash.clone(),
		InteractionHandle {
			awaiting: vec![response_sender],
		}
	);

	{
		// make borrow checker happy.
		let mut rng = thread_rng();
		shuffling.shuffle(&mut rng);
	}

	let interaction = Interaction {
		to_state,
		validator_authority_keys,
		validators,
		shuffling,
		threshold,
		candidate_hash,
		erasure_root,
		received_chunks: HashMap::new(),
		requesting_chunks: FuturesUnordered::new(),
	};

	let future = async move {
		if let Err(e) = interaction.run().await {
			tracing::debug!(
				target: LOG_TARGET,
				err = ?e,
				"Interaction finished with an error",
			);
		}
	}.boxed();

	if let Err(e) = ctx.spawn("recovery interaction", future).await {
		tracing::warn!(
			target: LOG_TARGET,
			err = ?e,
			"Failed to spawn a recovery interaction task",
		);
	}

	Ok(())
}

/// Handles an availability recovery request.
#[tracing::instrument(level = "trace", skip(ctx, state), fields(subsystem = LOG_TARGET))]
async fn handle_recover(
	state: &mut State,
	ctx: &mut impl SubsystemContext<Message = AvailabilityRecoveryMessage>,
	receipt: CandidateReceipt,
	session_index: SessionIndex,
	response_sender: oneshot::Sender<Result<AvailableData, RecoveryError>>,
) -> error::Result<()> {
	let candidate_hash = receipt.hash();

	if let Some(result) = state.availability_lru.get(&candidate_hash) {
		if let Err(e) = response_sender.send(result.clone()) {
			tracing::warn!(
				target: LOG_TARGET,
				err = ?e,
				"Error responding with an availability recovery result",
			);
		}
		return Ok(());
	}

	if let Some(interaction) = state.interactions.get_mut(&candidate_hash) {
		interaction.awaiting.push(response_sender);
		return Ok(());
	}

	let session_info = request_session_info_ctx(
		state.live_block_hash,
		session_index,
		ctx,
	).await?.await.map_err(error::Error::CanceledSessionInfo)??;

	match session_info {
		Some(session_info) => {
			launch_interaction(
				state,
				ctx,
				session_index,
				session_info,
				receipt,
				response_sender,
			).await
		}
		None => {
			tracing::warn!(
				target: LOG_TARGET,
				"SessionInfo is `None` at {}", state.live_block_hash,
			);
			response_sender
				.send(Err(RecoveryError::Unavailable))
				.map_err(|_| error::Error::CanceledResponseSender)?;
			Ok(())
		}
	}
}

/// Queries a chunk from av-store.
#[tracing::instrument(level = "trace", skip(ctx), fields(subsystem = LOG_TARGET))]
async fn query_chunk(
	ctx: &mut impl SubsystemContext<Message = AvailabilityRecoveryMessage>,
	candidate_hash: CandidateHash,
	validator_index: ValidatorIndex,
) -> error::Result<Option<ErasureChunk>> {
	let (tx, rx) = oneshot::channel();
	ctx.send_message(AllMessages::AvailabilityStore(
		AvailabilityStoreMessage::QueryChunk(candidate_hash, validator_index, tx),
	)).await;

	Ok(rx.await.map_err(error::Error::CanceledQueryChunk)?)
}

/// Handles message from interaction.
#[tracing::instrument(level = "trace", skip(ctx, state), fields(subsystem = LOG_TARGET))]
async fn handle_from_interaction(
	state: &mut State,
	ctx: &mut impl SubsystemContext<Message = AvailabilityRecoveryMessage>,
	from_interaction: FromInteraction,
) -> error::Result<()> {
	match from_interaction {
		FromInteraction::Concluded(candidate_hash, result) => {
			// Load the entry from the interactions map.
			// It should always exist, if not for logic errors.
			if let Some(interaction) = state.interactions.remove(&candidate_hash) {
				// Send the result to each member of awaiting.
				for awaiting in interaction.awaiting {
					if let Err(_) = awaiting.send(result.clone()) {
						tracing::debug!(
							target: LOG_TARGET,
							"An awaiting side of the interaction has been canceled",
						);
					}
				}
			} else {
				tracing::warn!(
					target: LOG_TARGET,
					"Interaction under candidate hash {} is missing",
					candidate_hash,
				);
			}

			state.availability_lru.put(candidate_hash, result);
		}
		FromInteraction::MakeRequest(id, candidate_hash, validator_index, response) => {
			let (tx, rx) = mpsc::channel(2);

			let message = NetworkBridgeMessage::ConnectToValidators {
				validator_ids: vec![id.clone()],
				peer_set: PeerSet::Validation,
				connected: tx,
			};

			ctx.send_message(AllMessages::NetworkBridge(message)).await;

			let token = state.connecting_validators.push(rx);

			state.discovering_validators.entry(id).or_default().push(AwaitedChunk {
				validator_index,
				candidate_hash,
				token,
				response,
			});
		}
		FromInteraction::ReportPeer(peer_id, rep) => {
			report_peer(ctx, peer_id, rep).await;
		}
	}

	Ok(())
}

/// Handles a network bridge update.
#[tracing::instrument(level = "trace", skip(ctx, state), fields(subsystem = LOG_TARGET))]
async fn handle_network_update(
	state: &mut State,
	ctx: &mut impl SubsystemContext<Message = AvailabilityRecoveryMessage>,
	update: NetworkBridgeEvent<protocol_v1::AvailabilityRecoveryMessage>,
) -> error::Result<()> {
	match update {
		NetworkBridgeEvent::PeerMessage(peer, message) => {
			match message {
				protocol_v1::AvailabilityRecoveryMessage::RequestChunk(
					request_id,
					candidate_hash,
					validator_index,
				) => {
					// Issue a
					// AvailabilityStore::QueryChunk(candidate-hash, validator_index, response)
					// message.
					let chunk = query_chunk(ctx, candidate_hash, validator_index).await?;

					// Whatever the result, issue an
					// AvailabilityRecoveryV1Message::Chunk(r_id, response) message.
					let wire_message = protocol_v1::AvailabilityRecoveryMessage::Chunk(
						request_id,
						chunk,
					);

					ctx.send_message(AllMessages::NetworkBridge(
						NetworkBridgeMessage::SendValidationMessage(
							vec![peer],
							protocol_v1::ValidationProtocol::AvailabilityRecovery(wire_message),
						),
					)).await;
				}
				protocol_v1::AvailabilityRecoveryMessage::Chunk(request_id, chunk) => {
					match state.live_chunk_requests.remove(&request_id) {
						None => {
							// If there doesn't exist one, report the peer and return.
							report_peer(ctx, peer, COST_UNEXPECTED_CHUNK).await;
						}
						Some((peer_id, awaited_chunk)) if peer_id == peer => {
							// If there exists an entry under r_id, remove it.
							// Send the chunk response on the awaited_chunk for the interaction to handle.
							if let Some(chunk) = chunk {
								if awaited_chunk.response.send(Ok((peer_id, chunk))).is_err() {
									tracing::debug!(
										target: LOG_TARGET,
										"A sending side of the recovery request is closed",
									);
								}
							}
						}
						Some(a) => {
							// If the peer in the entry doesn't match the sending peer,
							// reinstate the entry, report the peer, and return
							state.live_chunk_requests.insert(request_id, a);
							report_peer(ctx, peer, COST_UNEXPECTED_CHUNK).await;
						}
					}
				}
			}
		}
		// We do not really need to track the peers' views in this subsystem
		// since the peers are _required_ to have the data we are interested in.
		NetworkBridgeEvent::PeerViewChange(_, _) => {}
		NetworkBridgeEvent::OurViewChange(_) => {}
		// All peer connections are handled via validator discovery API.
		NetworkBridgeEvent::PeerConnected(_, _) => {}
		NetworkBridgeEvent::PeerDisconnected(_) => {}
	}

	Ok(())
}

/// Issues a chunk request to the validator we've been waiting for to connect to us.
async fn issue_chunk_request(
	state: &mut State,
	ctx: &mut impl SubsystemContext<Message = AvailabilityRecoveryMessage>,
	peer_id: PeerId,
	awaited_chunk: AwaitedChunk,
) -> error::Result<()> {
	let request_id = state.next_request_id;
	state.next_request_id += 1;

	let wire_message = protocol_v1::AvailabilityRecoveryMessage::RequestChunk(
		request_id,
		awaited_chunk.candidate_hash,
		awaited_chunk.validator_index,
	);

	ctx.send_message(AllMessages::NetworkBridge(
		NetworkBridgeMessage::SendValidationMessage(
			vec![peer_id.clone()],
			protocol_v1::ValidationProtocol::AvailabilityRecovery(wire_message),
		),
	)).await;

	state.live_chunk_requests.insert(request_id, (peer_id, awaited_chunk));

	Ok(())
}

/// Handles a newly connected validator in the context of some relay leaf.
async fn handle_validator_connected(
	state: &mut State,
	ctx: &mut impl SubsystemContext<Message = AvailabilityRecoveryMessage>,
	authority_id: AuthorityDiscoveryId,
	peer_id: PeerId,
) -> error::Result<()> {
	if let Some(discovering) = state.discovering_validators.remove(&authority_id) {
		for chunk in discovering {
			issue_chunk_request(state, ctx, peer_id.clone(), chunk).await?;
		}
	}

	Ok(())
}

/// Awaited chunks info that `State` holds has to be cleaned up
/// periodically since there is no way `Interaction` can communicate
/// a timedout request.
fn cleanup_awaited_chunks(state: &mut State) {
	let mut removed_tokens = Vec::new();

	for (_, v) in state.discovering_validators.iter_mut() {
		v.retain(|e| if !e.response.is_canceled() {
			removed_tokens.push(e.token);
			false
		} else {
			true
		});
	}

	for token in removed_tokens {
		Pin::new(&mut state.connecting_validators).remove(token);
	}

	state.discovering_validators.retain(|_, v| !v.is_empty());
	state.live_chunk_requests.retain(|_, v| !v.1.response.is_canceled());
}

impl AvailabilityRecoverySubsystem {
	/// Create a new instance of `AvailabilityRecoverySubsystem`.
	pub fn new() -> Self {
		Self
	}

	async fn run(
		self,
		mut ctx: impl SubsystemContext<Message = AvailabilityRecoveryMessage>,
	) -> SubsystemResult<()> {
		let mut state = State::default();

		let awaited_chunk_cleanup_interval = futures::stream::repeat(()).then(|_| async move {
			Delay::new(AWAITED_CHUNKS_CLEANUP_INTERVAL).await;
		});

		futures::pin_mut!(awaited_chunk_cleanup_interval);

		loop {
			futures::select_biased! {
				_v = awaited_chunk_cleanup_interval.next() => {
					cleanup_awaited_chunks(&mut state);
				}
				v = state.connecting_validators.next() => {
					if let Some((v, token)) = v {
						match v {
							StreamYield::Item(v) => {
								if let Err(e) = handle_validator_connected(
									&mut state,
									&mut ctx,
									v.0,
									v.1,
								).await {
									tracing::warn!(
										target: LOG_TARGET,
										err = ?e,
										"Failed to handle a newly connected validator",
									);
								}
							}
							StreamYield::Finished(_) => {
								Pin::new(&mut state.connecting_validators).remove(token);
							}
						}
					}
				}
				v = ctx.recv().fuse() => {
					match v? {
						FromOverseer::Signal(signal) => if handle_signal(
							&mut state,
							signal,
						).await? {
							return Ok(());
						}
						FromOverseer::Communication { msg } => {
							match msg {
								AvailabilityRecoveryMessage::RecoverAvailableData(
									receipt,
									session_index,
									response_sender,
								) => {
									if let Err(e) = handle_recover(
										&mut state,
										&mut ctx,
										receipt,
										session_index,
										response_sender,
									).await {
										tracing::warn!(
											target: LOG_TARGET,
											err = ?e,
											"Error handling a recovery request",
										);
									}
								}
								AvailabilityRecoveryMessage::NetworkBridgeUpdateV1(event) => {
									if let Err(e) = handle_network_update(
										&mut state,
										&mut ctx,
										event,
									).await {
										tracing::warn!(
											target: LOG_TARGET,
											err = ?e,
											"Error handling a network bridge update",
										);
									}
								}
							}
						}
					}
				}
				from_interaction = state.from_interaction_rx.next() => {
					if let Some(from_interaction) = from_interaction {
						if let Err(e) = handle_from_interaction(
							&mut state,
							&mut ctx,
							from_interaction,
						).await {
							tracing::warn!(
								target: LOG_TARGET,
								err = ?e,
								"Error handling message from interaction",
							);
						}
					}
				}
			}
		}
	}
}<|MERGE_RESOLUTION|>--- conflicted
+++ resolved
@@ -43,12 +43,7 @@
 	},
 };
 use polkadot_node_network_protocol::{
-<<<<<<< HEAD
-	peer_set::PeerSet, v1 as protocol_v1, NetworkBridgeEvent,
-	PeerId, ReputationChange as Rep, RequestId,
-=======
-	v1 as protocol_v1, PeerId, ReputationChange as Rep, RequestId,
->>>>>>> 4f9e845d
+	peer_set::PeerSet, v1 as protocol_v1, PeerId, ReputationChange as Rep, RequestId,
 };
 use polkadot_node_subsystem_util::{
 	Timeout, TimeoutExt,
