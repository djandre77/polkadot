[package]
name = "polkadot-availability-recovery"
version = "0.1.0"
authors = ["Parity Technologies <admin@parity.io>"]
edition = "2018"

[dependencies]
futures = "0.3.12"
lru = "0.6.1"
rand = "0.8.3"
thiserror = "1.0.21"
tracing = "0.1.25"

polkadot-erasure-coding = { path = "../../../erasure-coding" }
polkadot-primitives = { path = "../../../primitives" }
polkadot-subsystem = { package = "polkadot-node-subsystem", path = "../../subsystem" }
polkadot-node-subsystem-util = { path = "../../subsystem-util" }
polkadot-node-network-protocol = { path = "../../network/protocol" }
futures-timer = "3.0.2"
streamunordered = "0.5.1"

[dev-dependencies]
assert_matches = "1.4.0"
env_logger = "0.8.1"
futures-timer = "3.0.2"
log = "0.4.11"
smallvec = "1.5.1"

<<<<<<< HEAD
sp-core = { git = "https://github.com/paritytech/substrate", branch = "polkadot-v0.8.29" }
sp-keyring = { git = "https://github.com/paritytech/substrate", branch = "polkadot-v0.8.29" }
sp-application-crypto = { git = "https://github.com/paritytech/substrate", branch = "polkadot-v0.8.29" }
=======
sp-core = { git = "https://github.com/paritytech/substrate", branch = "polkadot-v0.8.30" }
sp-keyring = { git = "https://github.com/paritytech/substrate", branch = "polkadot-v0.8.30" }
sp-application-crypto = { git = "https://github.com/paritytech/substrate", branch = "polkadot-v0.8.30" }
>>>>>>> 6d781dda

polkadot-subsystem-testhelpers = { package = "polkadot-node-subsystem-test-helpers", path = "../../subsystem-test-helpers" }<|MERGE_RESOLUTION|>--- conflicted
+++ resolved
@@ -26,14 +26,8 @@
 log = "0.4.11"
 smallvec = "1.5.1"
 
-<<<<<<< HEAD
-sp-core = { git = "https://github.com/paritytech/substrate", branch = "polkadot-v0.8.29" }
-sp-keyring = { git = "https://github.com/paritytech/substrate", branch = "polkadot-v0.8.29" }
-sp-application-crypto = { git = "https://github.com/paritytech/substrate", branch = "polkadot-v0.8.29" }
-=======
 sp-core = { git = "https://github.com/paritytech/substrate", branch = "polkadot-v0.8.30" }
 sp-keyring = { git = "https://github.com/paritytech/substrate", branch = "polkadot-v0.8.30" }
 sp-application-crypto = { git = "https://github.com/paritytech/substrate", branch = "polkadot-v0.8.30" }
->>>>>>> 6d781dda
 
 polkadot-subsystem-testhelpers = { package = "polkadot-node-subsystem-test-helpers", path = "../../subsystem-test-helpers" }