[package]
name = "polkadot-availability-recovery"
version = "0.1.0"
authors = ["Parity Technologies <admin@parity.io>"]
edition = "2018"

[dependencies]
futures = "0.3.12"
lru = "0.6.1"
rand = "0.8.3"
thiserror = "1.0.21"
tracing = "0.1.25"

polkadot-erasure-coding = { path = "../../../erasure-coding" }
polkadot-primitives = { path = "../../../primitives" }
polkadot-node-primitives = { path = "../../primitives" }
polkadot-subsystem = { package = "polkadot-node-subsystem", path = "../../subsystem" }
polkadot-node-subsystem-util = { path = "../../subsystem-util" }
polkadot-node-network-protocol = { path = "../../network/protocol" }
<<<<<<< HEAD
futures-timer = "3.0.2"
streamunordered = "0.5.2"
=======
parity-scale-codec = { version = "2.0.0", default-features = false, features = ["derive"] }
>>>>>>> c23625be

[dev-dependencies]
assert_matches = "1.4.0"
env_logger = "0.8.1"
futures-timer = "3.0.2"
log = "0.4.11"
smallvec = "1.5.1"

sp-core = { git = "https://github.com/paritytech/substrate", branch = "master" }
sp-keyring = { git = "https://github.com/paritytech/substrate", branch = "master" }
sp-application-crypto = { git = "https://github.com/paritytech/substrate", branch = "master" }
sc-network = { git = "https://github.com/paritytech/substrate", branch = "master" }

polkadot-subsystem-testhelpers = { package = "polkadot-node-subsystem-test-helpers", path = "../../subsystem-test-helpers" }<|MERGE_RESOLUTION|>--- conflicted
+++ resolved
@@ -17,12 +17,7 @@
 polkadot-subsystem = { package = "polkadot-node-subsystem", path = "../../subsystem" }
 polkadot-node-subsystem-util = { path = "../../subsystem-util" }
 polkadot-node-network-protocol = { path = "../../network/protocol" }
-<<<<<<< HEAD
-futures-timer = "3.0.2"
-streamunordered = "0.5.2"
-=======
 parity-scale-codec = { version = "2.0.0", default-features = false, features = ["derive"] }
->>>>>>> c23625be
 
 [dev-dependencies]
 assert_matches = "1.4.0"
