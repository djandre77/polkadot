--- conflicted
+++ resolved
@@ -11,36 +11,6 @@
 serde_derive = { version = "1.0", optional = true }
 safe-mix = { version = "1.0", default-features = false}
 polkadot-primitives = { path = "../primitives", default-features = false }
-<<<<<<< HEAD
-parity-codec = { version = "3.5", default-features = false }
-parity-codec-derive = { version = "3.3", default-features = false }
-substrate-serializer = { git = "https://github.com/paritytech/substrate", default-features = false, branch = "gui-polkadot-master" }
-sr-std = { git = "https://github.com/paritytech/substrate", default-features = false, branch = "gui-polkadot-master" }
-sr-io = { git = "https://github.com/paritytech/substrate", default-features = false, branch = "gui-polkadot-master" }
-srml-support = { git = "https://github.com/paritytech/substrate", default-features = false, branch = "gui-polkadot-master" }
-substrate-primitives = { git = "https://github.com/paritytech/substrate", default-features = false, branch = "gui-polkadot-master" }
-substrate-client = { git = "https://github.com/paritytech/substrate", default-features = false, branch = "gui-polkadot-master" }
-substrate-inherents = { git = "https://github.com/paritytech/substrate", default-features = false, branch = "gui-polkadot-master" }
-substrate-consensus-aura-primitives = { git = "https://github.com/paritytech/substrate", default-features = false, branch = "gui-polkadot-master" }
-substrate-offchain-primitives = { git = "https://github.com/paritytech/substrate", default-features = false, branch = "gui-polkadot-master" }
-srml-aura = { git = "https://github.com/paritytech/substrate", default-features = false, branch = "gui-polkadot-master" }
-srml-balances = { git = "https://github.com/paritytech/substrate", default-features = false, branch = "gui-polkadot-master" }
-srml-consensus = { git = "https://github.com/paritytech/substrate", default-features = false, branch = "gui-polkadot-master" }
-srml-council = { git = "https://github.com/paritytech/substrate", default-features = false, branch = "gui-polkadot-master" }
-srml-democracy = { git = "https://github.com/paritytech/substrate", default-features = false, branch = "gui-polkadot-master" }
-srml-executive = { git = "https://github.com/paritytech/substrate", default-features = false, branch = "gui-polkadot-master" }
-srml-grandpa = { git = "https://github.com/paritytech/substrate", default-features = false, branch = "gui-polkadot-master" }
-srml-indices = { git = "https://github.com/paritytech/substrate", default-features = false, branch = "gui-polkadot-master" }
-sr-primitives = { git = "https://github.com/paritytech/substrate", default-features = false, branch = "gui-polkadot-master" }
-srml-session = { git = "https://github.com/paritytech/substrate", default-features = false, branch = "gui-polkadot-master" }
-srml-staking = { git = "https://github.com/paritytech/substrate", default-features = false, branch = "gui-polkadot-master" }
-srml-sudo = { git = "https://github.com/paritytech/substrate", default-features = false, branch = "gui-polkadot-master" }
-srml-system = { git = "https://github.com/paritytech/substrate", default-features = false, branch = "gui-polkadot-master" }
-srml-timestamp = { git = "https://github.com/paritytech/substrate", default-features = false, branch = "gui-polkadot-master" }
-srml-treasury = { git = "https://github.com/paritytech/substrate", default-features = false, branch = "gui-polkadot-master" }
-sr-version = { git = "https://github.com/paritytech/substrate", default-features = false, branch = "gui-polkadot-master" }
-substrate-consensus-authorities = { git = "https://github.com/paritytech/substrate", default-features = false, branch = "gui-polkadot-master" }
-=======
 parity-codec = { version = "3.0", default-features = false }
 parity-codec-derive = { version = "3.0", default-features = false }
 substrate-serializer = { git = "https://github.com/paritytech/substrate", default-features = false, branch = "polkadot-master" }
@@ -69,7 +39,6 @@
 srml-treasury = { git = "https://github.com/paritytech/substrate", default-features = false, branch = "polkadot-master" }
 sr-version = { git = "https://github.com/paritytech/substrate", default-features = false, branch = "polkadot-master" }
 substrate-consensus-authorities = { git = "https://github.com/paritytech/substrate", default-features = false, branch = "polkadot-master" }
->>>>>>> d8ac7ed1
 
 [dev-dependencies]
 hex-literal = "0.1.0"
@@ -78,8 +47,6 @@
 substrate-keyring = { git = "https://github.com/paritytech/substrate", branch = "polkadot-master" }
 substrate-trie = { git = "https://github.com/paritytech/substrate", branch = "polkadot-master" }
 trie-db = "0.12"
-lazy_static = "1.3"
-parking_lot = "0.7"
 
 [features]
 default = ["std"]
