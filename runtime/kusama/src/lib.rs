// Copyright 2017-2020 Parity Technologies (UK) Ltd.
// This file is part of Polkadot.

// Polkadot is free software: you can redistribute it and/or modify
// it under the terms of the GNU General Public License as published by
// the Free Software Foundation, either version 3 of the License, or
// (at your option) any later version.

// Polkadot is distributed in the hope that it will be useful,
// but WITHOUT ANY WARRANTY; without even the implied warranty of
// MERCHANTABILITY or FITNESS FOR A PARTICULAR PURPOSE.  See the
// GNU General Public License for more details.

// You should have received a copy of the GNU General Public License
// along with Polkadot. If not, see <http://www.gnu.org/licenses/>.

//! The Polkadot runtime. This can be compiled with `#[no_std]`, ready for Wasm.

#![cfg_attr(not(feature = "std"), no_std)]
// `construct_runtime!` does a lot of recursion and requires us to increase the limit to 256.
#![recursion_limit = "256"]

use pallet_transaction_payment::CurrencyAdapter;
use sp_std::prelude::*;
use sp_std::collections::btree_map::BTreeMap;
use sp_core::u32_trait::{_1, _2, _3, _5};
use parity_scale_codec::{Encode, Decode};
use primitives::v1::{
	AccountId, AccountIndex, Balance, BlockNumber, CandidateEvent, CommittedCandidateReceipt,
	CoreState, GroupRotationInfo, Hash, Id, Moment, Nonce, OccupiedCoreAssumption,
	PersistedValidationData, Signature, ValidationCode, ValidatorId, ValidatorIndex,
	InboundDownwardMessage, InboundHrmpMessage, SessionInfo,
};
use runtime_common::{
	claims, SlowAdjustingFeeUpdate, CurrencyToVote,
	impls::DealWithFees,
	BlockHashCount, RocksDbWeight, BlockWeights, BlockLength, OffchainSolutionWeightLimit,
	ParachainSessionKeyPlaceholder, AssignmentSessionKeyPlaceholder,
};
use sp_runtime::{create_runtime_str, generic, impl_opaque_keys, ModuleId, ApplyExtrinsicResult, KeyTypeId, Percent, Permill, Perbill, transaction_validity::{TransactionValidity, TransactionSource, TransactionPriority}, curve::PiecewiseLinear, traits::{
	BlakeTwo256, Block as BlockT, OpaqueKeys, ConvertInto, AccountIdLookup,
	Extrinsic as ExtrinsicT, SaturatedConversion, Verify,
}};
#[cfg(feature = "runtime-benchmarks")]
use sp_runtime::RuntimeString;
use sp_version::RuntimeVersion;
use pallet_grandpa::{AuthorityId as GrandpaId, fg_primitives};
#[cfg(any(feature = "std", test))]
use sp_version::NativeVersion;
use sp_core::OpaqueMetadata;
use sp_staking::SessionIndex;
use frame_support::{
	parameter_types, construct_runtime, RuntimeDebug,
	traits::{KeyOwnerProofSystem, Randomness, LockIdentifier, Filter, InstanceFilter},
	weights::Weight,
};
use frame_system::{EnsureRoot, EnsureOneOf};
use pallet_im_online::sr25519::AuthorityId as ImOnlineId;
use authority_discovery_primitives::AuthorityId as AuthorityDiscoveryId;
use pallet_transaction_payment::{FeeDetails, RuntimeDispatchInfo};
use pallet_session::historical as session_historical;
use static_assertions::const_assert;

#[cfg(feature = "std")]
pub use pallet_staking::StakerStatus;
#[cfg(any(feature = "std", test))]
pub use sp_runtime::BuildStorage;
pub use pallet_timestamp::Call as TimestampCall;
pub use pallet_balances::Call as BalancesCall;

/// Constant values used within the runtime.
pub mod constants;
use constants::{time::*, currency::*, fee::*};

// Weights used in the runtime.
mod weights;

// Make the WASM binary available.
#[cfg(feature = "std")]
include!(concat!(env!("OUT_DIR"), "/wasm_binary.rs"));

/// Runtime version (Kusama).
pub const VERSION: RuntimeVersion = RuntimeVersion {
	spec_name: create_runtime_str!("kusama"),
	impl_name: create_runtime_str!("parity-kusama"),
	authoring_version: 2,
	spec_version: 2030,
	impl_version: 0,
	#[cfg(not(feature = "disable-runtime-api"))]
	apis: RUNTIME_API_VERSIONS,
	#[cfg(feature = "disable-runtime-api")]
	apis: version::create_apis_vec![[]],
	transaction_version: 4,
};

/// The BABE epoch configuration at genesis.
pub const BABE_GENESIS_EPOCH_CONFIG: babe_primitives::BabeEpochConfiguration =
	babe_primitives::BabeEpochConfiguration {
		c: PRIMARY_PROBABILITY,
		allowed_slots: babe_primitives::AllowedSlots::PrimaryAndSecondaryVRFSlots
	};

/// Native version.
#[cfg(any(feature = "std", test))]
pub fn native_version() -> NativeVersion {
	NativeVersion {
		runtime_version: VERSION,
		can_author_with: Default::default(),
	}
}

/// Avoid processing transactions from slots and parachain registrar.
pub struct BaseFilter;
impl Filter<Call> for BaseFilter {
	fn filter(_: &Call) -> bool {
		true
	}
}

type MoreThanHalfCouncil = EnsureOneOf<
	AccountId,
	EnsureRoot<AccountId>,
	pallet_collective::EnsureProportionMoreThan<_1, _2, AccountId, CouncilCollective>
>;

parameter_types! {
	pub const Version: RuntimeVersion = VERSION;
	pub const SS58Prefix: u8 = 2;
}

impl frame_system::Config for Runtime {
	type BaseCallFilter = BaseFilter;
	type BlockWeights = BlockWeights;
	type BlockLength = BlockLength;
	type Origin = Origin;
	type Call = Call;
	type Index = Nonce;
	type BlockNumber = BlockNumber;
	type Hash = Hash;
	type Hashing = BlakeTwo256;
	type AccountId = AccountId;
	type Lookup = AccountIdLookup<AccountId, ()>;
	type Header = generic::Header<BlockNumber, BlakeTwo256>;
	type Event = Event;
	type BlockHashCount = BlockHashCount;
	type DbWeight = RocksDbWeight;
	type Version = Version;
	type PalletInfo = PalletInfo;
	type AccountData = pallet_balances::AccountData<Balance>;
	type OnNewAccount = ();
	type OnKilledAccount = ();
	type SystemWeightInfo = weights::frame_system::WeightInfo<Runtime>;
	type SS58Prefix = SS58Prefix;
}

parameter_types! {
	pub MaximumSchedulerWeight: Weight = Perbill::from_percent(80) *
		BlockWeights::get().max_block;
	pub const MaxScheduledPerBlock: u32 = 50;
}

impl pallet_scheduler::Config for Runtime {
	type Event = Event;
	type Origin = Origin;
	type PalletsOrigin = OriginCaller;
	type Call = Call;
	type MaximumWeight = MaximumSchedulerWeight;
	type ScheduleOrigin = EnsureRoot<AccountId>;
	type MaxScheduledPerBlock = MaxScheduledPerBlock;
	type WeightInfo = weights::pallet_scheduler::WeightInfo<Runtime>;
}

parameter_types! {
	pub const EpochDuration: u64 = EPOCH_DURATION_IN_BLOCKS as u64;
	pub const ExpectedBlockTime: Moment = MILLISECS_PER_BLOCK;
	pub const ReportLongevity: u64 =
		BondingDuration::get() as u64 * SessionsPerEra::get() as u64 * EpochDuration::get();
}

impl pallet_babe::Config for Runtime {
	type EpochDuration = EpochDuration;
	type ExpectedBlockTime = ExpectedBlockTime;

	// session module is the trigger
	type EpochChangeTrigger = pallet_babe::ExternalTrigger;

	type KeyOwnerProof = <Self::KeyOwnerProofSystem as KeyOwnerProofSystem<(
		KeyTypeId,
		pallet_babe::AuthorityId,
	)>>::Proof;

	type KeyOwnerIdentification = <Self::KeyOwnerProofSystem as KeyOwnerProofSystem<(
		KeyTypeId,
		pallet_babe::AuthorityId,
	)>>::IdentificationTuple;

	type KeyOwnerProofSystem = Historical;

	type HandleEquivocation =
		pallet_babe::EquivocationHandler<Self::KeyOwnerIdentification, Offences, ReportLongevity>;

	type WeightInfo = ();
}

parameter_types! {
	pub const IndexDeposit: Balance = 1 * DOLLARS;
}

impl pallet_indices::Config for Runtime {
	type AccountIndex = AccountIndex;
	type Currency = Balances;
	type Deposit = IndexDeposit;
	type Event = Event;
	type WeightInfo = weights::pallet_indices::WeightInfo<Runtime>;
}

parameter_types! {
	pub const ExistentialDeposit: Balance = 1 * CENTS;
	pub const MaxLocks: u32 = 50;
}

impl pallet_balances::Config for Runtime {
	type Balance = Balance;
	type DustRemoval = ();
	type Event = Event;
	type ExistentialDeposit = ExistentialDeposit;
	type AccountStore = System;
	type WeightInfo = weights::pallet_balances::WeightInfo<Runtime>;
	type MaxLocks = MaxLocks;
}

parameter_types! {
	pub const TransactionByteFee: Balance = 10 * MILLICENTS;
}

impl pallet_transaction_payment::Config for Runtime {
	type OnChargeTransaction = CurrencyAdapter<Balances, DealWithFees<Self>>;
	type TransactionByteFee = TransactionByteFee;
	type WeightToFee = WeightToFee;
	type FeeMultiplierUpdate = SlowAdjustingFeeUpdate<Self>;
}

parameter_types! {
	pub const MinimumPeriod: u64 = SLOT_DURATION / 2;
}
impl pallet_timestamp::Config for Runtime {
	type Moment = u64;
	type OnTimestampSet = Babe;
	type MinimumPeriod = MinimumPeriod;
	type WeightInfo = weights::pallet_timestamp::WeightInfo<Runtime>;
}

parameter_types! {
	pub const UncleGenerations: u32 = 0;
}

impl pallet_authorship::Config for Runtime {
	type FindAuthor = pallet_session::FindAccountFromAuthorIndex<Self, Babe>;
	type UncleGenerations = UncleGenerations;
	type FilterUncle = ();
	type EventHandler = (Staking, ImOnline);
}

parameter_types! {
	pub const Period: BlockNumber = 10 * MINUTES;
	pub const Offset: BlockNumber = 0;
}

impl_opaque_keys! {
	pub struct SessionKeys {
		pub grandpa: Grandpa,
		pub babe: Babe,
		pub im_online: ImOnline,
		pub para_validator: ParachainSessionKeyPlaceholder<Runtime>,
		pub para_assignment: AssignmentSessionKeyPlaceholder<Runtime>,
		pub authority_discovery: AuthorityDiscovery,
	}
}

parameter_types! {
	pub const DisabledValidatorsThreshold: Perbill = Perbill::from_percent(17);
}

impl pallet_session::Config for Runtime {
	type Event = Event;
	type ValidatorId = AccountId;
	type ValidatorIdOf = pallet_staking::StashOf<Self>;
	type ShouldEndSession = Babe;
	type NextSessionRotation = Babe;
	type SessionManager = pallet_session::historical::NoteHistoricalRoot<Self, Staking>;
	type SessionHandler = <SessionKeys as OpaqueKeys>::KeyTypeIdProviders;
	type Keys = SessionKeys;
	type DisabledValidatorsThreshold = DisabledValidatorsThreshold;
	type WeightInfo = weights::pallet_session::WeightInfo<Runtime>;
}

impl pallet_session::historical::Config for Runtime {
	type FullIdentification = pallet_staking::Exposure<AccountId, Balance>;
	type FullIdentificationOf = pallet_staking::ExposureOf<Runtime>;
}

parameter_types! {
	// no signed phase for now, just unsigned.
	pub const SignedPhase: u32 = 0;
	// NOTE: length of unsigned phase is, for now, different than `ElectionLookahead` to make sure
	// that we won't run OCW threads at the same time with staking.
	pub const UnsignedPhase: u32 = ElectionLookahead::get() / 2;

	// fallback: no need to do on-chain phragmen while we re on a dry-run.
	pub const Fallback: pallet_election_provider_multi_phase::FallbackStrategy =
		pallet_election_provider_multi_phase::FallbackStrategy::Nothing;

	pub SolutionImprovementThreshold: Perbill = Perbill::from_rational(1u32, 10_000);

	// miner configs
	pub MultiPhaseUnsignedPriority: TransactionPriority = StakingUnsignedPriority::get() - 1u64;
	pub const MinerMaxIterations: u32 = 10;
}

impl pallet_election_provider_multi_phase::Config for Runtime {
	type Event = Event;
	type Currency = Balances;
	type UnsignedPhase = UnsignedPhase;
	type SignedPhase = SignedPhase;
	type SolutionImprovementThreshold = MinSolutionScoreBump;
	// For now use the one from staking.
	type MinerTxPriority = MultiPhaseUnsignedPriority;
	type MinerMaxIterations = MinerMaxIterations;
	type MinerMaxWeight = OffchainSolutionWeightLimit;
	type DataProvider = Staking;
	type CompactSolution = pallet_staking::CompactAssignments;
	type OnChainAccuracy = Perbill;
	type Fallback = Fallback;
	type BenchmarkingConfig = ();
	type WeightInfo = weights::pallet_election_provider_multi_phase::WeightInfo<Runtime>;
}

// TODO #6469: This shouldn't be static, but a lazily cached value, not built unless needed, and
// re-built in case input parameters have changed. The `ideal_stake` should be determined by the
// amount of parachain slots being bid on: this should be around `(75 - 25.min(slots / 4))%`.
pallet_staking_reward_curve::build! {
	const REWARD_CURVE: PiecewiseLinear<'static> = curve!(
		min_inflation: 1,	// zero is not allowed here for some reason.
		max_inflation: 1_000_000,
		// 3:2:1 staked : parachains : float.
		// while there's no parachains, then this is 75% staked : 25% float.
		ideal_stake: 0_500_000,
		falloff: 0_050_000,
		max_piece_count: 40,
		test_precision: 0_005_000,
	);
}

fn curve_lookup<Q>(x: Q, ideal_stake_proportion: Q) -> Q where
	Q: sp_arithmetic::PerThing + sp_std::ops::Div + sp_std::ops::Div<u64, Output=Q>,
	Q::Inner: sp_arithmetic::traits::AtLeast32BitUnsigned,
{
	let new_x = if x < ideal_stake_proportion {
		// too low.
		(x / ideal_stake_proportion) / 2u64
	} else {
		// too high.
		let amount_over = x.saturating_sub(ideal_stake_proportion);
		let max_amount_over = ideal_stake_proportion.left_from_one();
		let half_of_fraction_over = (amount_over / max_amount_over) / 2u64;
		let half = Q::one() / 2u64;
		half.saturating_add(half_of_fraction_over)
	};
	let p = new_x.deconstruct();
	let q = Q::ACCURACY;
	let r = REWARD_CURVE.calculate_for_fraction_times_denominator(p, q);
	Q::from_parts(r)
}

pub struct ModifiedRewardCurve;
impl pallet_staking::EraPayout<Balance> for ModifiedRewardCurve {
	fn era_payout(
		total_staked: Balance,
		_total_issuance: Balance,
		era_duration_millis: u64,
	) -> (Balance, Balance) {
		use sp_arithmetic::{Perquintill, traits::Saturating};

		const AUCTIONED_SLOTS: u64 = 0;
		const MAX_ANNUAL_INFLATION: Perquintill = Perquintill::from_percent(10);
		let min_annual_inflation = Perquintill::from_rational(25u64, 1000u64);
		let delta_annual_inflation = MAX_ANNUAL_INFLATION.saturating_sub(min_annual_inflation);
		const MILLISECONDS_PER_YEAR: u64 = 1000 * 3600 * 24 * 36525 / 100;

		// 30% reserved for up to 60 slots.
		let auctions_in_use = Perquintill::from_rational(AUCTIONED_SLOTS.max(60), 60u64);
		let auction_proportion = Perquintill::from_percent(30) * auctions_in_use;
		// The gilt proportion is just the gilt target adjusted down by 25%.
		let gilt_proportion = Perquintill::from_percent(75) * Gilt::target();
		let ideal_stake_proportion = Perquintill::from_percent(75)
			.saturating_sub(auction_proportion)
			.saturating_sub(gilt_proportion);
		let non_gilt_issuance = Gilt::issuance().non_gilt;
		let staked_fraction = Perquintill::from_rational(total_staked, non_gilt_issuance);
		let adjustment = curve_lookup(staked_fraction, ideal_stake_proportion);
		let staking_inflation = min_annual_inflation.saturating_add(delta_annual_inflation * adjustment);

		// Milliseconds per year for the Julian year (365.25 days).
		let period_fraction = Perquintill::from_rational(era_duration_millis, MILLISECONDS_PER_YEAR);

		let max_payout = period_fraction * MAX_ANNUAL_INFLATION * non_gilt_issuance;
		let staking_payout = (period_fraction * staking_inflation) * non_gilt_issuance;
		let rest = max_payout.saturating_sub(staking_payout);

		let other_issuance = non_gilt_issuance.saturating_sub(total_staked);
		let cap_rest = if total_staked > other_issuance {
			Perquintill::from_rational(other_issuance, total_staked) * staking_payout
		} else {
			Perquintill::from_rational(total_staked, other_issuance)
				.saturating_reciprocal_mul(staking_payout)
		};
		(staking_payout, rest.min(cap_rest))
	}
}

parameter_types! {
	// Six sessions in an era (6 hours).
	pub const SessionsPerEra: SessionIndex = 6;
	// 28 eras for unbonding (7 days).
	pub const BondingDuration: pallet_staking::EraIndex = 28;
	// 27 eras in which slashes can be cancelled (slightly less than 7 days).
	pub const SlashDeferDuration: pallet_staking::EraIndex = 27;
	pub const RewardCurve: &'static PiecewiseLinear<'static> = &REWARD_CURVE;
	pub const MaxNominatorRewardedPerValidator: u32 = 128;
	// quarter of the last session will be for election.
	pub const ElectionLookahead: BlockNumber = EPOCH_DURATION_IN_BLOCKS / 4;
	pub const MaxIterations: u32 = 10;
	pub MinSolutionScoreBump: Perbill = Perbill::from_rational(5u32, 10_000);
}

type SlashCancelOrigin = EnsureOneOf<
	AccountId,
	EnsureRoot<AccountId>,
	pallet_collective::EnsureProportionAtLeast<_1, _2, AccountId, CouncilCollective>
>;

impl pallet_staking::Config for Runtime {
	type Currency = Balances;
	type UnixTime = Timestamp;
	type CurrencyToVote = CurrencyToVote;
	type ElectionProvider = ElectionProviderMultiPhase;
	type RewardRemainder = Treasury;
	type Event = Event;
	type Slash = Treasury;
	type Reward = ();
	type SessionsPerEra = SessionsPerEra;
	type BondingDuration = BondingDuration;
	type SlashDeferDuration = SlashDeferDuration;
	// A majority of the council or root can cancel the slash.
	type SlashCancelOrigin = SlashCancelOrigin;
	type SessionInterface = Self;
<<<<<<< HEAD
	type EraPayout = ModifiedRewardCurve;
=======
	type EraPayout = pallet_staking::ConvertCurve<RewardCurve>;
	type MaxNominatorRewardedPerValidator = MaxNominatorRewardedPerValidator;
>>>>>>> 03f86ff2
	type NextNewSession = Session;
	type ElectionLookahead = ElectionLookahead;
	type Call = Call;
	type MaxIterations = MaxIterations;
	type MinSolutionScoreBump = MinSolutionScoreBump;
	type MaxNominatorRewardedPerValidator = MaxNominatorRewardedPerValidator;
	type UnsignedPriority = StakingUnsignedPriority;
	// The unsigned solution weight targeted by the OCW. We set it to the maximum possible value of
	// a single extrinsic.
	type OffchainSolutionWeightLimit = OffchainSolutionWeightLimit;
	type WeightInfo = weights::pallet_staking::WeightInfo<Runtime>;
}

parameter_types! {
	pub const LaunchPeriod: BlockNumber = 7 * DAYS;
	pub const VotingPeriod: BlockNumber = 7 * DAYS;
	pub const FastTrackVotingPeriod: BlockNumber = 3 * HOURS;
	pub const MinimumDeposit: Balance = 1 * DOLLARS;
	pub const EnactmentPeriod: BlockNumber = 8 * DAYS;
	pub const CooloffPeriod: BlockNumber = 7 * DAYS;
	// One cent: $10,000 / MB
	pub const PreimageByteDeposit: Balance = 10 * MILLICENTS;
	pub const InstantAllowed: bool = true;
	pub const MaxVotes: u32 = 100;
	pub const MaxProposals: u32 = 100;
}

impl pallet_democracy::Config for Runtime {
	type Proposal = Call;
	type Event = Event;
	type Currency = Balances;
	type EnactmentPeriod = EnactmentPeriod;
	type LaunchPeriod = LaunchPeriod;
	type VotingPeriod = VotingPeriod;
	type MinimumDeposit = MinimumDeposit;
	/// A straight majority of the council can decide what their next motion is.
	type ExternalOrigin = pallet_collective::EnsureProportionAtLeast<_1, _2, AccountId, CouncilCollective>;
	/// A majority can have the next scheduled referendum be a straight majority-carries vote.
	type ExternalMajorityOrigin = pallet_collective::EnsureProportionAtLeast<_1, _2, AccountId, CouncilCollective>;
	/// A unanimous council can have the next scheduled referendum be a straight default-carries
	/// (NTB) vote.
	type ExternalDefaultOrigin = pallet_collective::EnsureProportionAtLeast<_1, _1, AccountId, CouncilCollective>;
	/// Two thirds of the technical committee can have an ExternalMajority/ExternalDefault vote
	/// be tabled immediately and with a shorter voting/enactment period.
	type FastTrackOrigin = pallet_collective::EnsureProportionAtLeast<_2, _3, AccountId, TechnicalCollective>;
	type InstantOrigin = pallet_collective::EnsureProportionAtLeast<_1, _1, AccountId, TechnicalCollective>;
	type InstantAllowed = InstantAllowed;
	type FastTrackVotingPeriod = FastTrackVotingPeriod;
	// To cancel a proposal which has been passed, 2/3 of the council must agree to it.
	type CancellationOrigin = EnsureOneOf<
		AccountId,
		EnsureRoot<AccountId>,
		pallet_collective::EnsureProportionAtLeast<_2, _3, AccountId, CouncilCollective>,
	>;
	type BlacklistOrigin = EnsureRoot<AccountId>;
	// To cancel a proposal before it has been passed, the technical committee must be unanimous or
	// Root must agree.
	type CancelProposalOrigin = EnsureOneOf<
		AccountId,
		EnsureRoot<AccountId>,
		pallet_collective::EnsureProportionAtLeast<_1, _1, AccountId, TechnicalCollective>,
	>;
	// Any single technical committee member may veto a coming council proposal, however they can
	// only do it once and it lasts only for the cooloff period.
	type VetoOrigin = pallet_collective::EnsureMember<AccountId, TechnicalCollective>;
	type CooloffPeriod = CooloffPeriod;
	type PreimageByteDeposit = PreimageByteDeposit;
	type OperationalPreimageOrigin = pallet_collective::EnsureMember<AccountId, CouncilCollective>;
	type Slash = Treasury;
	type Scheduler = Scheduler;
	type PalletsOrigin = OriginCaller;
	type MaxVotes = MaxVotes;
	type WeightInfo = weights::pallet_democracy::WeightInfo<Runtime>;
	type MaxProposals = MaxProposals;
}

parameter_types! {
	pub const CouncilMotionDuration: BlockNumber = 3 * DAYS;
	pub const CouncilMaxProposals: u32 = 100;
	pub const CouncilMaxMembers: u32 = 100;
}

type CouncilCollective = pallet_collective::Instance1;
impl pallet_collective::Config<CouncilCollective> for Runtime {
	type Origin = Origin;
	type Proposal = Call;
	type Event = Event;
	type MotionDuration = CouncilMotionDuration;
	type MaxProposals = CouncilMaxProposals;
	type MaxMembers = CouncilMaxMembers;
	type DefaultVote = pallet_collective::PrimeDefaultVote;
	type WeightInfo = weights::pallet_collective::WeightInfo<Runtime>;
}

parameter_types! {
	pub const CandidacyBond: Balance = 1 * DOLLARS;
	// 1 storage item created, key size is 32 bytes, value size is 16+16.
	pub const VotingBondBase: Balance = deposit(1, 64);
	// additional data per vote is 32 bytes (account id).
	pub const VotingBondFactor: Balance = deposit(0, 32);
	/// Daily council elections
	pub const TermDuration: BlockNumber = 24 * HOURS;
	pub const DesiredMembers: u32 = 19;
	pub const DesiredRunnersUp: u32 = 19;
	pub const ElectionsPhragmenModuleId: LockIdentifier = *b"phrelect";
}

// Make sure that there are no more than MaxMembers members elected via phragmen.
const_assert!(DesiredMembers::get() <= CouncilMaxMembers::get());

impl pallet_elections_phragmen::Config for Runtime {
	type Event = Event;
	type ModuleId = ElectionsPhragmenModuleId;
	type Currency = Balances;
	type ChangeMembers = Council;
	type InitializeMembers = Council;
	type CurrencyToVote = frame_support::traits::U128CurrencyToVote;
	type CandidacyBond = CandidacyBond;
	type VotingBondBase = VotingBondBase;
	type VotingBondFactor = VotingBondFactor;
	type LoserCandidate = Treasury;
	type KickedMember = Treasury;
	type DesiredMembers = DesiredMembers;
	type DesiredRunnersUp = DesiredRunnersUp;
	type TermDuration = TermDuration;
	type WeightInfo = weights::pallet_elections_phragmen::WeightInfo<Runtime>;
}

parameter_types! {
	pub const TechnicalMotionDuration: BlockNumber = 3 * DAYS;
	pub const TechnicalMaxProposals: u32 = 100;
	pub const TechnicalMaxMembers: u32 = 100;
}

type TechnicalCollective = pallet_collective::Instance2;
impl pallet_collective::Config<TechnicalCollective> for Runtime {
	type Origin = Origin;
	type Proposal = Call;
	type Event = Event;
	type MotionDuration = TechnicalMotionDuration;
	type MaxProposals = TechnicalMaxProposals;
	type MaxMembers = TechnicalMaxMembers;
	type DefaultVote = pallet_collective::PrimeDefaultVote;
	type WeightInfo = weights::pallet_collective::WeightInfo<Runtime>;
}

impl pallet_membership::Config<pallet_membership::Instance1> for Runtime {
	type Event = Event;
	type AddOrigin = MoreThanHalfCouncil;
	type RemoveOrigin = MoreThanHalfCouncil;
	type SwapOrigin = MoreThanHalfCouncil;
	type ResetOrigin = MoreThanHalfCouncil;
	type PrimeOrigin = MoreThanHalfCouncil;
	type MembershipInitialized = TechnicalCommittee;
	type MembershipChanged = TechnicalCommittee;
}

parameter_types! {
	pub const ProposalBond: Permill = Permill::from_percent(5);
	pub const ProposalBondMinimum: Balance = 20 * DOLLARS;
	pub const SpendPeriod: BlockNumber = 6 * DAYS;
	pub const Burn: Permill = Permill::from_perthousand(2);
	pub const TreasuryModuleId: ModuleId = ModuleId(*b"py/trsry");

	pub const TipCountdown: BlockNumber = 1 * DAYS;
	pub const TipFindersFee: Percent = Percent::from_percent(20);
	pub const TipReportDepositBase: Balance = 1 * DOLLARS;
	pub const DataDepositPerByte: Balance = 1 * CENTS;
	pub const BountyDepositBase: Balance = 1 * DOLLARS;
	pub const BountyDepositPayoutDelay: BlockNumber = 4 * DAYS;
	pub const BountyUpdatePeriod: BlockNumber = 90 * DAYS;
	pub const MaximumReasonLength: u32 = 16384;
	pub const BountyCuratorDeposit: Permill = Permill::from_percent(50);
	pub const BountyValueMinimum: Balance = 2 * DOLLARS;
}

type ApproveOrigin = EnsureOneOf<
	AccountId,
	EnsureRoot<AccountId>,
	pallet_collective::EnsureProportionAtLeast<_3, _5, AccountId, CouncilCollective>
>;

impl pallet_treasury::Config for Runtime {
	type ModuleId = TreasuryModuleId;
	type Currency = Balances;
	type ApproveOrigin = ApproveOrigin;
	type RejectOrigin = MoreThanHalfCouncil;
	type Event = Event;
	type OnSlash = Treasury;
	type ProposalBond = ProposalBond;
	type ProposalBondMinimum = ProposalBondMinimum;
	type SpendPeriod = SpendPeriod;
	type Burn = Burn;
	type BurnDestination = Society;
	type WeightInfo = weights::pallet_treasury::WeightInfo<Runtime>;
	type SpendFunds = Bounties;
}

impl pallet_bounties::Config for Runtime {
	type BountyDepositBase = BountyDepositBase;
	type BountyDepositPayoutDelay = BountyDepositPayoutDelay;
	type BountyUpdatePeriod = BountyUpdatePeriod;
	type BountyCuratorDeposit = BountyCuratorDeposit;
	type BountyValueMinimum = BountyValueMinimum;
	type DataDepositPerByte = DataDepositPerByte;
	type Event = Event;
	type MaximumReasonLength = MaximumReasonLength;
	type WeightInfo = weights::pallet_bounties::WeightInfo<Runtime>;
}

impl pallet_tips::Config for Runtime {
	type MaximumReasonLength = MaximumReasonLength;
	type DataDepositPerByte = DataDepositPerByte;
	type Tippers = ElectionsPhragmen;
	type TipCountdown = TipCountdown;
	type TipFindersFee = TipFindersFee;
	type TipReportDepositBase = TipReportDepositBase;
	type Event = Event;
	type WeightInfo = weights::pallet_tips::WeightInfo<Runtime>;
}

parameter_types! {
	pub OffencesWeightSoftLimit: Weight = Perbill::from_percent(60) * BlockWeights::get().max_block;
}

impl pallet_offences::Config for Runtime {
	type Event = Event;
	type IdentificationTuple = pallet_session::historical::IdentificationTuple<Self>;
	type OnOffenceHandler = Staking;
	type WeightSoftLimit = OffencesWeightSoftLimit;
}

impl pallet_authority_discovery::Config for Runtime {}

parameter_types! {
	pub const SessionDuration: BlockNumber = EPOCH_DURATION_IN_BLOCKS as _;
}

parameter_types! {
	pub StakingUnsignedPriority: TransactionPriority =
		Perbill::from_percent(90) * TransactionPriority::max_value();
	pub const ImOnlineUnsignedPriority: TransactionPriority = TransactionPriority::max_value();
}

impl pallet_im_online::Config for Runtime {
	type AuthorityId = ImOnlineId;
	type Event = Event;
	type ValidatorSet = Historical;
	type NextSessionRotation = Babe;
	type ReportUnresponsiveness = Offences;
	type UnsignedPriority = ImOnlineUnsignedPriority;
	type WeightInfo = weights::pallet_im_online::WeightInfo<Runtime>;
}

impl pallet_grandpa::Config for Runtime {
	type Event = Event;
	type Call = Call;

	type KeyOwnerProof =
		<Self::KeyOwnerProofSystem as KeyOwnerProofSystem<(KeyTypeId, GrandpaId)>>::Proof;

	type KeyOwnerIdentification = <Self::KeyOwnerProofSystem as KeyOwnerProofSystem<(
		KeyTypeId,
		GrandpaId,
	)>>::IdentificationTuple;

	type KeyOwnerProofSystem = Historical;

	type HandleEquivocation =
		pallet_grandpa::EquivocationHandler<Self::KeyOwnerIdentification, Offences, ReportLongevity>;

	type WeightInfo = ();
}

/// Submits transaction with the node's public and signature type. Adheres to the signed extension
/// format of the chain.
impl<LocalCall> frame_system::offchain::CreateSignedTransaction<LocalCall> for Runtime where
	Call: From<LocalCall>,
{
	fn create_transaction<C: frame_system::offchain::AppCrypto<Self::Public, Self::Signature>>(
		call: Call,
		public: <Signature as Verify>::Signer,
		account: AccountId,
		nonce: <Runtime as frame_system::Config>::Index,
	) -> Option<(Call, <UncheckedExtrinsic as ExtrinsicT>::SignaturePayload)> {
		use sp_runtime::traits::StaticLookup;
		// take the biggest period possible.
		let period = BlockHashCount::get()
			.checked_next_power_of_two()
			.map(|c| c / 2)
			.unwrap_or(2) as u64;

		let current_block = System::block_number()
			.saturated_into::<u64>()
			// The `System::block_number` is initialized with `n+1`,
			// so the actual block number is `n`.
			.saturating_sub(1);
		let tip = 0;
		let extra: SignedExtra = (
			frame_system::CheckSpecVersion::<Runtime>::new(),
			frame_system::CheckTxVersion::<Runtime>::new(),
			frame_system::CheckGenesis::<Runtime>::new(),
			frame_system::CheckMortality::<Runtime>::from(generic::Era::mortal(period, current_block)),
			frame_system::CheckNonce::<Runtime>::from(nonce),
			frame_system::CheckWeight::<Runtime>::new(),
			pallet_transaction_payment::ChargeTransactionPayment::<Runtime>::from(tip),
		);
		let raw_payload = SignedPayload::new(call, extra).map_err(|e| {
			log::warn!("Unable to create signed payload: {:?}", e);
		}).ok()?;
		let signature = raw_payload.using_encoded(|payload| {
			C::sign(payload, public)
		})?;
		let (call, extra, _) = raw_payload.deconstruct();
		let address = <Runtime as frame_system::Config>::Lookup::unlookup(account);
		Some((call, (address, signature, extra)))
	}
}

impl frame_system::offchain::SigningTypes for Runtime {
	type Public = <Signature as Verify>::Signer;
	type Signature = Signature;
}

impl<C> frame_system::offchain::SendTransactionTypes<C> for Runtime where
	Call: From<C>,
{
	type Extrinsic = UncheckedExtrinsic;
	type OverarchingCall = Call;
}

parameter_types! {
	pub Prefix: &'static [u8] = b"Pay KSMs to the Kusama account:";
}

impl claims::Config for Runtime {
	type Event = Event;
	type VestingSchedule = Vesting;
	type Prefix = Prefix;
	type MoveClaimOrigin = pallet_collective::EnsureProportionMoreThan<_1, _2, AccountId, CouncilCollective>;
	type WeightInfo = weights::runtime_common_claims::WeightInfo<Runtime>;
}

parameter_types! {
	// Minimum 100 bytes/KSM deposited (1 CENT/byte)
	pub const BasicDeposit: Balance = 10 * DOLLARS;       // 258 bytes on-chain
	pub const FieldDeposit: Balance = 250 * CENTS;        // 66 bytes on-chain
	pub const SubAccountDeposit: Balance = 2 * DOLLARS;   // 53 bytes on-chain
	pub const MaxSubAccounts: u32 = 100;
	pub const MaxAdditionalFields: u32 = 100;
	pub const MaxRegistrars: u32 = 20;
}

impl pallet_identity::Config for Runtime {
	type Event = Event;
	type Currency = Balances;
	type BasicDeposit = BasicDeposit;
	type FieldDeposit = FieldDeposit;
	type SubAccountDeposit = SubAccountDeposit;
	type MaxSubAccounts = MaxSubAccounts;
	type MaxAdditionalFields = MaxAdditionalFields;
	type MaxRegistrars = MaxRegistrars;
	type Slashed = Treasury;
	type ForceOrigin = MoreThanHalfCouncil;
	type RegistrarOrigin = MoreThanHalfCouncil;
	type WeightInfo = weights::pallet_identity::WeightInfo<Runtime>;
}

impl pallet_utility::Config for Runtime {
	type Event = Event;
	type Call = Call;
	type WeightInfo = weights::pallet_utility::WeightInfo<Runtime>;
}

parameter_types! {
	// One storage item; key size is 32; value is size 4+4+16+32 bytes = 56 bytes.
	pub const DepositBase: Balance = deposit(1, 88);
	// Additional storage item size of 32 bytes.
	pub const DepositFactor: Balance = deposit(0, 32);
	pub const MaxSignatories: u16 = 100;
}

impl pallet_multisig::Config for Runtime {
	type Event = Event;
	type Call = Call;
	type Currency = Balances;
	type DepositBase = DepositBase;
	type DepositFactor = DepositFactor;
	type MaxSignatories = MaxSignatories;
	type WeightInfo = weights::pallet_multisig::WeightInfo<Runtime>;
}

parameter_types! {
	pub const ConfigDepositBase: Balance = 5 * DOLLARS;
	pub const FriendDepositFactor: Balance = 50 * CENTS;
	pub const MaxFriends: u16 = 9;
	pub const RecoveryDeposit: Balance = 5 * DOLLARS;
}

impl pallet_recovery::Config for Runtime {
	type Event = Event;
	type Call = Call;
	type Currency = Balances;
	type ConfigDepositBase = ConfigDepositBase;
	type FriendDepositFactor = FriendDepositFactor;
	type MaxFriends = MaxFriends;
	type RecoveryDeposit = RecoveryDeposit;
}

parameter_types! {
	pub const CandidateDeposit: Balance = 10 * DOLLARS;
	pub const WrongSideDeduction: Balance = 2 * DOLLARS;
	pub const MaxStrikes: u32 = 10;
	pub const RotationPeriod: BlockNumber = 80 * HOURS;
	pub const PeriodSpend: Balance = 500 * DOLLARS;
	pub const MaxLockDuration: BlockNumber = 36 * 30 * DAYS;
	pub const ChallengePeriod: BlockNumber = 7 * DAYS;
	pub const SocietyModuleId: ModuleId = ModuleId(*b"py/socie");
}

impl pallet_society::Config for Runtime {
	type Event = Event;
	type ModuleId = SocietyModuleId;
	type Currency = Balances;
	type Randomness = pallet_babe::RandomnessFromOneEpochAgo<Runtime>;
	type CandidateDeposit = CandidateDeposit;
	type WrongSideDeduction = WrongSideDeduction;
	type MaxStrikes = MaxStrikes;
	type PeriodSpend = PeriodSpend;
	type MembershipChanged = ();
	type RotationPeriod = RotationPeriod;
	type MaxLockDuration = MaxLockDuration;
	type FounderSetOrigin = pallet_collective::EnsureProportionMoreThan<_1, _2, AccountId, CouncilCollective>;
	type SuspensionJudgementOrigin = pallet_society::EnsureFounder<Runtime>;
	type ChallengePeriod = ChallengePeriod;
}

parameter_types! {
	pub const MinVestedTransfer: Balance = 100 * DOLLARS;
}

impl pallet_vesting::Config for Runtime {
	type Event = Event;
	type Currency = Balances;
	type BlockNumberToBalance = ConvertInto;
	type MinVestedTransfer = MinVestedTransfer;
	type WeightInfo = weights::pallet_vesting::WeightInfo<Runtime>;
}

parameter_types! {
	// One storage item; key size 32, value size 8; .
	pub const ProxyDepositBase: Balance = deposit(1, 8);
	// Additional storage item size of 33 bytes.
	pub const ProxyDepositFactor: Balance = deposit(0, 33);
	pub const MaxProxies: u16 = 32;
	pub const AnnouncementDepositBase: Balance = deposit(1, 8);
	pub const AnnouncementDepositFactor: Balance = deposit(0, 66);
	pub const MaxPending: u16 = 32;
}

/// The type used to represent the kinds of proxying allowed.
#[derive(Copy, Clone, Eq, PartialEq, Ord, PartialOrd, Encode, Decode, RuntimeDebug)]
pub enum ProxyType {
	Any,
	NonTransfer,
	Governance,
	Staking,
	IdentityJudgement,
	CancelProxy,
}
impl Default for ProxyType { fn default() -> Self { Self::Any } }
impl InstanceFilter<Call> for ProxyType {
	fn filter(&self, c: &Call) -> bool {
		match self {
			ProxyType::Any => true,
			ProxyType::NonTransfer => matches!(c,
				Call::System(..) |
				Call::Babe(..) |
				Call::Timestamp(..) |
				Call::Indices(pallet_indices::Call::claim(..)) |
				Call::Indices(pallet_indices::Call::free(..)) |
				Call::Indices(pallet_indices::Call::freeze(..)) |
				// Specifically omitting Indices `transfer`, `force_transfer`
				// Specifically omitting the entire Balances pallet
				Call::Authorship(..) |
				Call::Staking(..) |
				Call::Offences(..) |
				Call::Session(..) |
				Call::Grandpa(..) |
				Call::ImOnline(..) |
				Call::AuthorityDiscovery(..) |
				Call::Democracy(..) |
				Call::Council(..) |
				Call::TechnicalCommittee(..) |
				Call::ElectionsPhragmen(..) |
				Call::TechnicalMembership(..) |
				Call::Treasury(..) |
				Call::Bounties(..) |
				Call::Tips(..) |
				Call::Claims(..) |
				Call::Utility(..) |
				Call::Identity(..) |
				Call::Society(..) |
				Call::Recovery(pallet_recovery::Call::as_recovered(..)) |
				Call::Recovery(pallet_recovery::Call::vouch_recovery(..)) |
				Call::Recovery(pallet_recovery::Call::claim_recovery(..)) |
				Call::Recovery(pallet_recovery::Call::close_recovery(..)) |
				Call::Recovery(pallet_recovery::Call::remove_recovery(..)) |
				Call::Recovery(pallet_recovery::Call::cancel_recovered(..)) |
				// Specifically omitting Recovery `create_recovery`, `initiate_recovery`
				Call::Vesting(pallet_vesting::Call::vest(..)) |
				Call::Vesting(pallet_vesting::Call::vest_other(..)) |
				// Specifically omitting Vesting `vested_transfer`, and `force_vested_transfer`
				Call::Scheduler(..) |
				Call::Proxy(..) |
				Call::Multisig(..) |
				Call::Gilt(..)
			),
			ProxyType::Governance => matches!(c,
				Call::Democracy(..) |
				Call::Council(..) |
				Call::TechnicalCommittee(..) |
				Call::ElectionsPhragmen(..) |
				Call::Treasury(..) |
				Call::Bounties(..) |
				Call::Tips(..) |
				Call::Utility(..)
			),
			ProxyType::Staking => matches!(c,
				Call::Staking(..) |
				Call::Session(..) |
				Call::Utility(..)
			),
			ProxyType::IdentityJudgement => matches!(c,
				Call::Identity(pallet_identity::Call::provide_judgement(..)) |
				Call::Utility(..)
			),
			ProxyType::CancelProxy => matches!(c,
				Call::Proxy(pallet_proxy::Call::reject_announcement(..))
			)
		}
	}
	fn is_superset(&self, o: &Self) -> bool {
		match (self, o) {
			(x, y) if x == y => true,
			(ProxyType::Any, _) => true,
			(_, ProxyType::Any) => false,
			(ProxyType::NonTransfer, _) => true,
			_ => false,
		}
	}
}

impl pallet_proxy::Config for Runtime {
	type Event = Event;
	type Call = Call;
	type Currency = Balances;
	type ProxyType = ProxyType;
	type ProxyDepositBase = ProxyDepositBase;
	type ProxyDepositFactor = ProxyDepositFactor;
	type MaxProxies = MaxProxies;
	type WeightInfo = weights::pallet_proxy::WeightInfo<Runtime>;
	type MaxPending = MaxPending;
	type CallHasher = BlakeTwo256;
	type AnnouncementDepositBase = AnnouncementDepositBase;
	type AnnouncementDepositFactor = AnnouncementDepositFactor;
}

parameter_types! {
	pub IgnoredIssuance: Balance = Treasury::pot();
	pub const QueueCount: u32 = 300;
	pub const MaxQueueLen: u32 = 1000;
	pub const FifoQueueLen: u32 = 250;
	pub const GiltPeriod: BlockNumber = 30 * DAYS;
	pub const MinFreeze: Balance = 100 * DOLLARS;
	pub const IntakePeriod: BlockNumber = 5 * MINUTES;
	pub const MaxIntakeBids: u32 = 100;
}

impl pallet_gilt::Config for Runtime {
	type Event = Event;
	type Currency = Balances;
	type CurrencyBalance = Balance;
	type AdminOrigin = MoreThanHalfCouncil;
	type Deficit = ();	// Mint
	type Surplus = ();	// Burn
	type IgnoredIssuance = IgnoredIssuance;
	type QueueCount = QueueCount;
	type MaxQueueLen = MaxQueueLen;
	type FifoQueueLen = FifoQueueLen;
	type Period = GiltPeriod;
	type MinFreeze = MinFreeze;
	type IntakePeriod = IntakePeriod;
	type MaxIntakeBids = MaxIntakeBids;
	type WeightInfo = weights::pallet_gilt::WeightInfo<Runtime>;
}

pub struct CustomOnRuntimeUpgrade;
impl frame_support::traits::OnRuntimeUpgrade for CustomOnRuntimeUpgrade {
	fn on_runtime_upgrade() -> frame_support::weights::Weight {
		0
	}
}

construct_runtime! {
	pub enum Runtime where
		Block = Block,
		NodeBlock = primitives::v1::Block,
		UncheckedExtrinsic = UncheckedExtrinsic
	{
		// Basic stuff; balances is uncallable initially.
		System: frame_system::{Module, Call, Storage, Config, Event<T>} = 0,
		RandomnessCollectiveFlip: pallet_randomness_collective_flip::{Module, Storage} = 32,

		// Must be before session.
		Babe: pallet_babe::{Module, Call, Storage, Config, ValidateUnsigned} = 1,

		Timestamp: pallet_timestamp::{Module, Call, Storage, Inherent} = 2,
		Indices: pallet_indices::{Module, Call, Storage, Config<T>, Event<T>} = 3,
		Balances: pallet_balances::{Module, Call, Storage, Config<T>, Event<T>} = 4,
		TransactionPayment: pallet_transaction_payment::{Module, Storage} = 33,

		// Consensus support.
		Authorship: pallet_authorship::{Module, Call, Storage} = 5,
		Staking: pallet_staking::{Module, Call, Storage, Config<T>, Event<T>, ValidateUnsigned} = 6,
		Offences: pallet_offences::{Module, Call, Storage, Event} = 7,
		Historical: session_historical::{Module} = 34,
		Session: pallet_session::{Module, Call, Storage, Event, Config<T>} = 8,
		Grandpa: pallet_grandpa::{Module, Call, Storage, Config, Event, ValidateUnsigned} = 10,
		ImOnline: pallet_im_online::{Module, Call, Storage, Event<T>, ValidateUnsigned, Config<T>} = 11,
		AuthorityDiscovery: pallet_authority_discovery::{Module, Call, Config} = 12,

		// Governance stuff; uncallable initially.
		Democracy: pallet_democracy::{Module, Call, Storage, Config, Event<T>} = 13,
		Council: pallet_collective::<Instance1>::{Module, Call, Storage, Origin<T>, Event<T>, Config<T>} = 14,
		TechnicalCommittee: pallet_collective::<Instance2>::{Module, Call, Storage, Origin<T>, Event<T>, Config<T>} = 15,
		ElectionsPhragmen: pallet_elections_phragmen::{Module, Call, Storage, Event<T>, Config<T>} = 16,
		TechnicalMembership: pallet_membership::<Instance1>::{Module, Call, Storage, Event<T>, Config<T>} = 17,
		Treasury: pallet_treasury::{Module, Call, Storage, Config, Event<T>} = 18,

		// Claims. Usable initially.
		Claims: claims::{Module, Call, Storage, Event<T>, Config<T>, ValidateUnsigned} = 19,

		// Utility module.
		Utility: pallet_utility::{Module, Call, Event} = 24,

		// Less simple identity module.
		Identity: pallet_identity::{Module, Call, Storage, Event<T>} = 25,

		// Society module.
		Society: pallet_society::{Module, Call, Storage, Event<T>} = 26,

		// Social recovery module.
		Recovery: pallet_recovery::{Module, Call, Storage, Event<T>} = 27,

		// Vesting. Usable initially, but removed once all vesting is finished.
		Vesting: pallet_vesting::{Module, Call, Storage, Event<T>, Config<T>} = 28,

		// System scheduler.
		Scheduler: pallet_scheduler::{Module, Call, Storage, Event<T>} = 29,

		// Proxy module. Late addition.
		Proxy: pallet_proxy::{Module, Call, Storage, Event<T>} = 30,

		// Multisig module. Late addition.
		Multisig: pallet_multisig::{Module, Call, Storage, Event<T>} = 31,

		// Bounties module.
		Bounties: pallet_bounties::{Module, Call, Storage, Event<T>} = 35,

		// Tips module.
		Tips: pallet_tips::{Module, Call, Storage, Event<T>} = 36,

		// Election pallet. Only works with staking, but placed here to maintain indices.
		ElectionProviderMultiPhase: pallet_election_provider_multi_phase::{Module, Call, Storage, Event<T>, ValidateUnsigned} = 37,

		// Gilts module.
		Gilt: pallet_gilt::{Module, Call, Storage, Event<T>, Config} = 38,
	}
}

impl pallet_babe::migrations::BabePalletPrefix for Runtime {
	fn pallet_prefix() -> &'static str {
		"Babe"
	}
}

pub struct BabeEpochConfigMigrations;
impl frame_support::traits::OnRuntimeUpgrade for BabeEpochConfigMigrations {
	fn on_runtime_upgrade() -> frame_support::weights::Weight {
		pallet_babe::migrations::add_epoch_configuration::<Runtime>(
			babe_primitives::BabeEpochConfiguration {
				allowed_slots: babe_primitives::AllowedSlots::PrimaryAndSecondaryPlainSlots,
				..BABE_GENESIS_EPOCH_CONFIG
			}
		)
	}
}

/// The address format for describing accounts.
pub type Address = sp_runtime::MultiAddress<AccountId, ()>;
/// Block header type as expected by this runtime.
pub type Header = generic::Header<BlockNumber, BlakeTwo256>;
/// Block type as expected by this runtime.
pub type Block = generic::Block<Header, UncheckedExtrinsic>;
/// A Block signed with a Justification
pub type SignedBlock = generic::SignedBlock<Block>;
/// BlockId type as expected by this runtime.
pub type BlockId = generic::BlockId<Block>;
/// The SignedExtension to the basic transaction logic.
pub type SignedExtra = (
	frame_system::CheckSpecVersion<Runtime>,
	frame_system::CheckTxVersion<Runtime>,
	frame_system::CheckGenesis<Runtime>,
	frame_system::CheckMortality<Runtime>,
	frame_system::CheckNonce<Runtime>,
	frame_system::CheckWeight<Runtime>,
	pallet_transaction_payment::ChargeTransactionPayment<Runtime>,
);
/// Unchecked extrinsic type as expected by this runtime.
pub type UncheckedExtrinsic = generic::UncheckedExtrinsic<Address, Call, Signature, SignedExtra>;
/// Extrinsic type that has already been checked.
pub type CheckedExtrinsic = generic::CheckedExtrinsic<AccountId, Nonce, Call>;
/// Executive: handles dispatch to the various modules.
pub type Executive = frame_executive::Executive<
	Runtime,
	Block,
	frame_system::ChainContext<Runtime>,
	Runtime,
	AllModules,
	BabeEpochConfigMigrations,
>;
/// The payload being signed in the transactions.
pub type SignedPayload = generic::SignedPayload<Call, SignedExtra>;

#[cfg(not(feature = "disable-runtime-api"))]
sp_api::impl_runtime_apis! {
	impl sp_api::Core<Block> for Runtime {
		fn version() -> RuntimeVersion {
			VERSION
		}

		fn execute_block(block: Block) {
			Executive::execute_block(block);
		}

		fn initialize_block(header: &<Block as BlockT>::Header) {
			Executive::initialize_block(header)
		}
	}

	impl sp_api::Metadata<Block> for Runtime {
		fn metadata() -> OpaqueMetadata {
			Runtime::metadata().into()
		}
	}

	impl block_builder_api::BlockBuilder<Block> for Runtime {
		fn apply_extrinsic(extrinsic: <Block as BlockT>::Extrinsic) -> ApplyExtrinsicResult {
			Executive::apply_extrinsic(extrinsic)
		}

		fn finalize_block() -> <Block as BlockT>::Header {
			Executive::finalize_block()
		}

		fn inherent_extrinsics(data: inherents::InherentData) -> Vec<<Block as BlockT>::Extrinsic> {
			data.create_extrinsics()
		}

		fn check_inherents(
			block: Block,
			data: inherents::InherentData,
		) -> inherents::CheckInherentsResult {
			data.check_extrinsics(&block)
		}

		fn random_seed() -> <Block as BlockT>::Hash {
			pallet_babe::RandomnessFromOneEpochAgo::<Runtime>::random_seed().0
		}
	}

	impl tx_pool_api::runtime_api::TaggedTransactionQueue<Block> for Runtime {
		fn validate_transaction(
			source: TransactionSource,
			tx: <Block as BlockT>::Extrinsic,
		) -> TransactionValidity {
			Executive::validate_transaction(source, tx)
		}
	}

	impl offchain_primitives::OffchainWorkerApi<Block> for Runtime {
		fn offchain_worker(header: &<Block as BlockT>::Header) {
			Executive::offchain_worker(header)
		}
	}

	impl primitives::v1::ParachainHost<Block, Hash, BlockNumber> for Runtime {
		fn validators() -> Vec<ValidatorId> {
			Vec::new()
		}

		fn validator_groups() -> (Vec<Vec<ValidatorIndex>>, GroupRotationInfo<BlockNumber>) {
			(Vec::new(), GroupRotationInfo { session_start_block: 0, group_rotation_frequency: 0, now: 0 })
		}

		fn availability_cores() -> Vec<CoreState<Hash, BlockNumber>> {
			Vec::new()
		}

		fn persisted_validation_data(_: Id, _: OccupiedCoreAssumption)
			-> Option<PersistedValidationData<BlockNumber>> {
			None
		}
		fn check_validation_outputs(
			_: Id,
			_: primitives::v1::CandidateCommitments,
		) -> bool {
			false
		}

		fn session_index_for_child() -> SessionIndex {
			0
		}

		fn session_info(_: SessionIndex) -> Option<SessionInfo> {
			None
		}

		fn validation_code(_: Id, _: OccupiedCoreAssumption) -> Option<ValidationCode> {
			None
		}

		fn historical_validation_code(_: Id, _: BlockNumber) -> Option<ValidationCode> {
			None
		}

		fn candidate_pending_availability(_: Id) -> Option<CommittedCandidateReceipt<Hash>> {
			None
		}

		fn candidate_events() -> Vec<CandidateEvent<Hash>> {
			Vec::new()
		}

		fn dmq_contents(
			_recipient: Id,
		) -> Vec<InboundDownwardMessage<BlockNumber>> {
			Vec::new()
		}

		fn inbound_hrmp_channels_contents(
			_recipient: Id
		) -> BTreeMap<Id, Vec<InboundHrmpMessage<BlockNumber>>> {
			BTreeMap::new()
		}
	}

	impl fg_primitives::GrandpaApi<Block> for Runtime {
		fn grandpa_authorities() -> Vec<(GrandpaId, u64)> {
			Grandpa::grandpa_authorities()
		}

		fn submit_report_equivocation_unsigned_extrinsic(
			equivocation_proof: fg_primitives::EquivocationProof<
				<Block as BlockT>::Hash,
				sp_runtime::traits::NumberFor<Block>,
			>,
			key_owner_proof: fg_primitives::OpaqueKeyOwnershipProof,
		) -> Option<()> {
			let key_owner_proof = key_owner_proof.decode()?;

			Grandpa::submit_unsigned_equivocation_report(
				equivocation_proof,
				key_owner_proof,
			)
		}

		fn generate_key_ownership_proof(
			_set_id: fg_primitives::SetId,
			authority_id: fg_primitives::AuthorityId,
		) -> Option<fg_primitives::OpaqueKeyOwnershipProof> {
			use parity_scale_codec::Encode;

			Historical::prove((fg_primitives::KEY_TYPE, authority_id))
				.map(|p| p.encode())
				.map(fg_primitives::OpaqueKeyOwnershipProof::new)
		}
	}

	impl babe_primitives::BabeApi<Block> for Runtime {
		fn configuration() -> babe_primitives::BabeGenesisConfiguration {
			// The choice of `c` parameter (where `1 - c` represents the
			// probability of a slot being empty), is done in accordance to the
			// slot duration and expected target block time, for safely
			// resisting network delays of maximum two seconds.
			// <https://research.web3.foundation/en/latest/polkadot/BABE/Babe/#6-practical-results>
			babe_primitives::BabeGenesisConfiguration {
				slot_duration: Babe::slot_duration(),
				epoch_length: EpochDuration::get(),
				c: BABE_GENESIS_EPOCH_CONFIG.c,
				genesis_authorities: Babe::authorities(),
				randomness: Babe::randomness(),
				allowed_slots: BABE_GENESIS_EPOCH_CONFIG.allowed_slots,
			}
		}

		fn current_epoch_start() -> babe_primitives::Slot {
			Babe::current_epoch_start()
		}

		fn current_epoch() -> babe_primitives::Epoch {
			Babe::current_epoch()
		}

		fn next_epoch() -> babe_primitives::Epoch {
			Babe::next_epoch()
		}

		fn generate_key_ownership_proof(
			_slot: babe_primitives::Slot,
			authority_id: babe_primitives::AuthorityId,
		) -> Option<babe_primitives::OpaqueKeyOwnershipProof> {
			use parity_scale_codec::Encode;

			Historical::prove((babe_primitives::KEY_TYPE, authority_id))
				.map(|p| p.encode())
				.map(babe_primitives::OpaqueKeyOwnershipProof::new)
		}

		fn submit_report_equivocation_unsigned_extrinsic(
			equivocation_proof: babe_primitives::EquivocationProof<<Block as BlockT>::Header>,
			key_owner_proof: babe_primitives::OpaqueKeyOwnershipProof,
		) -> Option<()> {
			let key_owner_proof = key_owner_proof.decode()?;

			Babe::submit_unsigned_equivocation_report(
				equivocation_proof,
				key_owner_proof,
			)
		}
	}

	impl authority_discovery_primitives::AuthorityDiscoveryApi<Block> for Runtime {
		fn authorities() -> Vec<AuthorityDiscoveryId> {
			AuthorityDiscovery::authorities()
		}
	}

	impl sp_session::SessionKeys<Block> for Runtime {
		fn generate_session_keys(seed: Option<Vec<u8>>) -> Vec<u8> {
			SessionKeys::generate(seed)
		}

		fn decode_session_keys(
			encoded: Vec<u8>,
		) -> Option<Vec<(Vec<u8>, sp_core::crypto::KeyTypeId)>> {
			SessionKeys::decode_into_raw_public_keys(&encoded)
		}
	}

	impl frame_system_rpc_runtime_api::AccountNonceApi<Block, AccountId, Nonce> for Runtime {
		fn account_nonce(account: AccountId) -> Nonce {
			System::account_nonce(account)
		}
	}

	impl pallet_transaction_payment_rpc_runtime_api::TransactionPaymentApi<
		Block,
		Balance,
	> for Runtime {
		fn query_info(uxt: <Block as BlockT>::Extrinsic, len: u32) -> RuntimeDispatchInfo<Balance> {
			TransactionPayment::query_info(uxt, len)
		}
		fn query_fee_details(uxt: <Block as BlockT>::Extrinsic, len: u32) -> FeeDetails<Balance> {
			TransactionPayment::query_fee_details(uxt, len)
		}
	}

	#[cfg(feature = "try-runtime")]
	impl frame_try_runtime::TryRuntime<Block> for Runtime {
		fn on_runtime_upgrade() -> Result<(Weight, Weight), sp_runtime::RuntimeString> {
			let weight = Executive::try_runtime_upgrade()?;
			Ok((weight, BlockWeights::get().max_block))
		}
	}

	#[cfg(feature = "runtime-benchmarks")]
	impl frame_benchmarking::Benchmark<Block> for Runtime {
		fn dispatch_benchmark(
			config: frame_benchmarking::BenchmarkConfig
		) -> Result<Vec<frame_benchmarking::BenchmarkBatch>, RuntimeString> {
			use frame_benchmarking::{Benchmarking, BenchmarkBatch, add_benchmark, TrackedStorageKey};
			// Trying to add benchmarks directly to the Session Pallet caused cyclic dependency issues.
			// To get around that, we separated the Session benchmarks into its own crate, which is why
			// we need these two lines below.
			use pallet_session_benchmarking::Module as SessionBench;
			use pallet_offences_benchmarking::Module as OffencesBench;
			use frame_system_benchmarking::Module as SystemBench;

			impl pallet_session_benchmarking::Config for Runtime {}
			impl pallet_offences_benchmarking::Config for Runtime {}
			impl frame_system_benchmarking::Config for Runtime {}

			let whitelist: Vec<TrackedStorageKey> = vec![
				// Block Number
				hex_literal::hex!("26aa394eea5630e07c48ae0c9558cef702a5c1b19ab7a04f536c519aca4983ac").to_vec().into(),
				// Total Issuance
				hex_literal::hex!("c2261276cc9d1f8598ea4b6a74b15c2f57c875e4cff74148e4628f264b974c80").to_vec().into(),
				// Execution Phase
				hex_literal::hex!("26aa394eea5630e07c48ae0c9558cef7ff553b5a9862a516939d82b3d3d8661a").to_vec().into(),
				// Event Count
				hex_literal::hex!("26aa394eea5630e07c48ae0c9558cef70a98fdbe9ce6c55837576c60c7af3850").to_vec().into(),
				// System Events
				hex_literal::hex!("26aa394eea5630e07c48ae0c9558cef780d41e5e16056765bc8461851072c9d7").to_vec().into(),
				// Treasury Account
				hex_literal::hex!("26aa394eea5630e07c48ae0c9558cef7b99d880ec681799c0cf30e8886371da95ecffd7b6c0f78751baa9d281e0bfa3a6d6f646c70792f74727372790000000000000000000000000000000000000000").to_vec().into(),
			];

			let mut batches = Vec::<BenchmarkBatch>::new();
			let params = (&config, &whitelist);
			// Polkadot
			add_benchmark!(params, batches, runtime_common::claims, Claims);
			// Substrate
			add_benchmark!(params, batches, pallet_balances, Balances);
			add_benchmark!(params, batches, pallet_bounties, Bounties);
			add_benchmark!(params, batches, pallet_collective, Council);
			add_benchmark!(params, batches, pallet_democracy, Democracy);
			add_benchmark!(params, batches, pallet_elections_phragmen, ElectionsPhragmen);
			add_benchmark!(params, batches, pallet_election_provider_multi_phase, ElectionProviderMultiPhase);
			add_benchmark!(params, batches, pallet_gilt, Gilt);
			add_benchmark!(params, batches, pallet_identity, Identity);
			add_benchmark!(params, batches, pallet_im_online, ImOnline);
			add_benchmark!(params, batches, pallet_indices, Indices);
			add_benchmark!(params, batches, pallet_multisig, Multisig);
			add_benchmark!(params, batches, pallet_offences, OffencesBench::<Runtime>);
			add_benchmark!(params, batches, pallet_proxy, Proxy);
			add_benchmark!(params, batches, pallet_scheduler, Scheduler);
			add_benchmark!(params, batches, pallet_session, SessionBench::<Runtime>);
			add_benchmark!(params, batches, pallet_staking, Staking);
			add_benchmark!(params, batches, frame_system, SystemBench::<Runtime>);
			add_benchmark!(params, batches, pallet_timestamp, Timestamp);
			add_benchmark!(params, batches, pallet_tips, Tips);
			add_benchmark!(params, batches, pallet_treasury, Treasury);
			add_benchmark!(params, batches, pallet_utility, Utility);
			add_benchmark!(params, batches, pallet_vesting, Vesting);

			if batches.is_empty() { return Err("Benchmark not found for this pallet.".into()) }
			Ok(batches)
		}
	}
}

#[cfg(test)]
mod test_fees {
	use super::*;
	use frame_support::weights::WeightToFeePolynomial;
	use frame_support::storage::StorageValue;
	use sp_runtime::FixedPointNumber;
	use frame_support::weights::GetDispatchInfo;
	use parity_scale_codec::Encode;
	use pallet_transaction_payment::Multiplier;
	use separator::Separatable;


	#[test]
	#[ignore]
	fn block_cost() {
		let max_block_weight = BlockWeights::get().max_block;
		let raw_fee = WeightToFee::calc(&max_block_weight);

		println!(
			"Full Block weight == {} // WeightToFee(full_block) == {} plank",
			max_block_weight,
			raw_fee.separated_string(),
		);
	}

	#[test]
	#[ignore]
	fn transfer_cost_min_multiplier() {
		let min_multiplier = runtime_common::MinimumMultiplier::get();
		let call = <pallet_balances::Call<Runtime>>::transfer_keep_alive(Default::default(), Default::default());
		let info = call.get_dispatch_info();
		// convert to outer call.
		let call = Call::Balances(call);
		let len = call.using_encoded(|e| e.len()) as u32;

		let mut ext = sp_io::TestExternalities::new_empty();
		let mut test_with_multiplier = |m| {
			ext.execute_with(|| {
				pallet_transaction_payment::NextFeeMultiplier::put(m);
				let fee = TransactionPayment::compute_fee(len, &info, 0);
				println!(
					"weight = {:?} // multiplier = {:?} // full transfer fee = {:?}",
					info.weight.separated_string(),
					pallet_transaction_payment::NextFeeMultiplier::get(),
					fee.separated_string(),
				);
			});
		};

		test_with_multiplier(min_multiplier);
		test_with_multiplier(Multiplier::saturating_from_rational(1, 1u128));
		test_with_multiplier(Multiplier::saturating_from_rational(1, 1_000u128));
		test_with_multiplier(Multiplier::saturating_from_rational(1, 1_000_000u128));
		test_with_multiplier(Multiplier::saturating_from_rational(1, 1_000_000_000u128));
	}
}<|MERGE_RESOLUTION|>--- conflicted
+++ resolved
@@ -454,12 +454,8 @@
 	// A majority of the council or root can cancel the slash.
 	type SlashCancelOrigin = SlashCancelOrigin;
 	type SessionInterface = Self;
-<<<<<<< HEAD
-	type EraPayout = ModifiedRewardCurve;
-=======
 	type EraPayout = pallet_staking::ConvertCurve<RewardCurve>;
 	type MaxNominatorRewardedPerValidator = MaxNominatorRewardedPerValidator;
->>>>>>> 03f86ff2
 	type NextNewSession = Session;
 	type ElectionLookahead = ElectionLookahead;
 	type Call = Call;
